# Makefile for Amanda server programs.

include $(top_srcdir)/config/automake/vars.am
include $(top_srcdir)/config/automake/scripts.am
include $(top_srcdir)/config/automake/installperms.am
include $(top_srcdir)/config/automake/precompile.am

AM_CPPFLAGS =	-I$(top_builddir)/common-src \
		-I$(top_srcdir)/common-src   \
		-I$(top_srcdir)/amandad-src  \
		-I$(top_srcdir)/device-src   \
		-I$(top_srcdir)/xfer-src   \
		-I$(top_srcdir)/gnulib

AM_CFLAGS = $(AMANDA_WARNING_CFLAGS) $(AMANDA_FILE_CFLAGS)
AM_LDFLAGS = $(AMANDA_STATIC_LDFLAGS) $(AS_NEEDED_FLAGS)

LINT=$(AMLINT)
LINTFLAGS=$(AMLINTFLAGS)

amlib_LTLIBRARIES = 	libamserver.la

if WANT_SERVER
sbin_PROGRAMS =		amadmin		amcheck

amlibexec_PROGRAMS =	amindexd	amtrmidx	\
			amtrmlog	driver		dumper		\
			planner
endif

amlibexec_SCRIPTS_PERL = \
	    amadmin_perl \
	    ambackupd \
	    amlogroll \
	    amdumpd \
	    chunker \
	    taper \
	    amcheck-device

sbin_SCRIPTS_PERL = \
	    amaddclient \
	    amoverview \
	    amserverconfig \
	    amtoc \
	    amcheckdump \
	    amcleanup \
	    amcleanupdisk \
	    amrmtape \
	    amlabel \
	    amreport \
	    amtape \
	    amvault \
	    amdump \
	    amflush \
	    amreindex \
	    amstatus
if WANT_RESTORE
amlibexec_SCRIPTS_PERL += \
	    amidxtaped
sbin_SCRIPTS_PERL += \
	    amfetchdump \
	    amrestore
else
EXTRA_DIST += amidxtaped.pl \
	      amfetchdump.pl \
	      amrestore.pl
endif

if WANT_REST_SERVER
sbin_SCRIPTS_PERL += \
	    amanda-rest-server
else
EXTRA_DIST += amanda-rest-server.pl
endif
sbin_SCRIPTS_SHELL = \
	    amcheckdb

if WANT_SERVER
SCRIPTS_PERL = $(sbin_SCRIPTS_PERL) $(amlibexec_SCRIPTS_PERL)
SCRIPTS_SHELL = $(sbin_SCRIPTS_SHELL) $(amlibexec_SCRIPTS_SHELL)
sbin_SCRIPTS = $(sbin_SCRIPTS_PERL) $(sbin_SCRIPTS_SHELL)
amlibexec_SCRIPTS = $(amlibexec_SCRIPTS_PERL) $(amlibexec_SCRIPTS_SHELL)
endif

###
# Because libamanda includes routines (e.g. regex) provided by some system
# libraries, and because of the way libtool sets up the command line, we
# need to list libamanda twice here, first to override the system library
# routines, and second to pick up any references in the other libraries.
###

LDADD = \
	libamserver.la               \
	../device-src/libamdevice.la     \
	../xfer-src/libamxfer.la         \
	../ndmp-src/libndmlib.la         \
<<<<<<< HEAD
	../common-src/libamanda.la       \
=======
	../common-src/libamanda.la   \
>>>>>>> f5c5fc43
	-lm

libamserver_la_SOURCES=	amindex.c	cmdfile.c \
			diskfile.c	driverio.c	cmdline.c  \
			holding.c	infofile.c	logfile.c	\
			tapefile.c	find.c		server_util.c   \
                        xfer-dest-holding.c		xfer-source-holding.c

libamserver_la_LDFLAGS= -release $(SO_VERSION) $(AS_NEEDED_FLAGS)
libamserver_la_LIBADD= ../device-src/libamdevice.la \
		       ../common-src/libamanda.la

amindexd_LDADD = $(LDADD) \
	../amandad-src/libamandad.la

# there are used for testing only:
TEST_PROGS = diskfile infofile

EXTRA_PROGRAMS =	$(TEST_PROGS)

CLEANFILES += *.test.c $(SCRIPTS_PERL) $(SCRIPTS_SHELL)
DISTCLEANFILES += config.log

amindexd_CSRC =		amindexd.c	disk_history.c	list_dir.c
amindexd_SOURCES =	disk_history.h	list_dir.h	$(amindexd_CSRC)

noinst_HEADERS = 	amindex.h	cmdfile.h	cmdline.h	\
			diskfile.h	driverio.h	\
			holding.h	infofile.h	logfile.h	\
			tapefile.h	find.h		server_util.h	\
			xfer-server.h

lint:
	@ for p in $(amlibexec_PROGRAMS) $(sbin_PROGRAMS); do			\
		p=`basename $$p $(EXEEXT)`;					\
		if [ $$p = "amindexd" ]; then					\
			s="$(amindexd_CSRC)";					\
		else								\
			s=$$p.c;						\
		fi; 								\
		f="$$s $(libamserver_la_SOURCES)";				\
		(cd ../common-src; make listlibsrc);				\
		f="$$f "`cat ../common-src/listlibsrc.output`;			\
		echo $(LINT) $$f;						\
		$(LINT) $(LINTFLAGS) $(CPPFLAGS) $(DEFS) -I. -I$(top_builddir)/config	\
		    $(AM_CPPFLAGS) $$f;						\
		if [ $$? -ne 0 ]; then						\
		    exit 1;							\
		fi;								\
	done;									\
        exit 0

listlibsrc:
	@ for p in $(libamserver_la_SOURCES); do		\
		listlibsrcs="$$listlibsrcs `pwd`/$$p";		\
	done;							\
	echo $$listlibsrcs >listlibsrc.output


diskfile_SOURCES = diskfile.test.c
infofile_SOURCES = infofile.test.c

%.test.c: $(srcdir)/%.c
	echo '#define TEST' >$@
	echo '#include "$<"' >>$@<|MERGE_RESOLUTION|>--- conflicted
+++ resolved
@@ -20,13 +20,11 @@
 
 amlib_LTLIBRARIES = 	libamserver.la
 
-if WANT_SERVER
 sbin_PROGRAMS =		amadmin		amcheck
 
 amlibexec_PROGRAMS =	amindexd	amtrmidx	\
 			amtrmlog	driver		dumper		\
 			planner
-endif
 
 amlibexec_SCRIPTS_PERL = \
 	    amadmin_perl \
@@ -75,12 +73,11 @@
 sbin_SCRIPTS_SHELL = \
 	    amcheckdb
 
-if WANT_SERVER
+
 SCRIPTS_PERL = $(sbin_SCRIPTS_PERL) $(amlibexec_SCRIPTS_PERL)
 SCRIPTS_SHELL = $(sbin_SCRIPTS_SHELL) $(amlibexec_SCRIPTS_SHELL)
 sbin_SCRIPTS = $(sbin_SCRIPTS_PERL) $(sbin_SCRIPTS_SHELL)
 amlibexec_SCRIPTS = $(amlibexec_SCRIPTS_PERL) $(amlibexec_SCRIPTS_SHELL)
-endif
 
 ###
 # Because libamanda includes routines (e.g. regex) provided by some system
@@ -94,11 +91,7 @@
 	../device-src/libamdevice.la     \
 	../xfer-src/libamxfer.la         \
 	../ndmp-src/libndmlib.la         \
-<<<<<<< HEAD
-	../common-src/libamanda.la       \
-=======
 	../common-src/libamanda.la   \
->>>>>>> f5c5fc43
 	-lm
 
 libamserver_la_SOURCES=	amindex.c	cmdfile.c \
@@ -107,7 +100,7 @@
 			tapefile.c	find.c		server_util.c   \
                         xfer-dest-holding.c		xfer-source-holding.c
 
-libamserver_la_LDFLAGS= -release $(SO_VERSION) $(AS_NEEDED_FLAGS)
+libamserver_la_LDFLAGS= -release $(VERSION) $(AS_NEEDED_FLAGS)
 libamserver_la_LIBADD= ../device-src/libamdevice.la \
 		       ../common-src/libamanda.la
 
