--- conflicted
+++ resolved
@@ -55,11 +55,8 @@
 	    amflush \
 	    amreindex \
 	    amstatus
-<<<<<<< HEAD
-=======
 # endif
 # if WANT_SERVER
->>>>>>> a468578a
 
 if WANT_RESTORE
 amlibexec_SCRIPTS_PERL += \
@@ -82,11 +79,8 @@
 sbin_SCRIPTS_SHELL = \
 	    amcheckdb
 
-<<<<<<< HEAD
-=======
 # endif
 # if WANT_SERVER
->>>>>>> a468578a
 SCRIPTS_PERL = $(sbin_SCRIPTS_PERL) $(amlibexec_SCRIPTS_PERL)
 SCRIPTS_SHELL = $(sbin_SCRIPTS_SHELL) $(amlibexec_SCRIPTS_SHELL)
 sbin_SCRIPTS = $(sbin_SCRIPTS_PERL) $(sbin_SCRIPTS_SHELL)
