# Makefile for Amanda server programs.

include $(top_srcdir)/config/automake/vars.am
include $(top_srcdir)/config/automake/scripts.am
include $(top_srcdir)/config/automake/installperms.am
include $(top_srcdir)/config/automake/precompile.am

AM_CPPFLAGS =	-I$(top_builddir)/common-src \
		-I$(top_srcdir)/common-src   \
		-I$(top_srcdir)/amandad-src  \
		-I$(top_srcdir)/device-src   \
		-I$(top_srcdir)/xfer-src   \
		-I$(top_srcdir)/gnulib

AM_CFLAGS = $(AMANDA_WARNING_CFLAGS) $(AMANDA_FILE_CFLAGS)
AM_LDFLAGS = $(AMANDA_STATIC_LDFLAGS) $(AS_NEEDED_FLAGS)

LINT=$(AMLINT)
LINTFLAGS=$(AMLINTFLAGS)

amlib_LTLIBRARIES = 	libamserver.la

if WANT_SERVER
sbin_PROGRAMS =		amadmin		amcheck

amlibexec_PROGRAMS =	amindexd	amtrmidx	\
			amtrmlog	driver		dumper		\
			planner

amlibexec_SCRIPTS_PERL = \
	    amadmin_perl \
	    ambackupd \
	    amlogroll \
	    amdumpd \
	    chunker \
	    taper \
	    amcheck-device

sbin_SCRIPTS_PERL = \
	    amaddclient \
	    amoverview \
	    amserverconfig \
	    amtoc \
	    amcheckdump \
	    amcleanup \
	    amcleanupdisk \
	    amrmtape \
	    amlabel \
	    amreport \
	    amtape \
	    amvault \
	    amdump \
	    amflush \
	    amreindex \
	    amstatus
endif

if WANT_RESTORE
amlibexec_SCRIPTS_PERL += \
	    amidxtaped
sbin_SCRIPTS_PERL += \
	    amfetchdump \
	    amrestore
else
EXTRA_DIST += amidxtaped.pl \
	      amfetchdump.pl \
	      amrestore.pl
endif

if WANT_REST_SERVER
sbin_SCRIPTS_PERL += \
	    amanda-rest-server
else
EXTRA_DIST += amanda-rest-server.pl
endif
sbin_SCRIPTS_SHELL = \
	    amcheckdb

if WANT_SERVER
SCRIPTS_PERL = $(sbin_SCRIPTS_PERL) $(amlibexec_SCRIPTS_PERL)
SCRIPTS_SHELL = $(sbin_SCRIPTS_SHELL) $(amlibexec_SCRIPTS_SHELL)
sbin_SCRIPTS = $(sbin_SCRIPTS_PERL) $(sbin_SCRIPTS_SHELL)
amlibexec_SCRIPTS = $(amlibexec_SCRIPTS_PERL) $(amlibexec_SCRIPTS_SHELL)
endif

###
# Because libamanda includes routines (e.g. regex) provided by some system
# libraries, and because of the way libtool sets up the command line, we
# need to list libamanda twice here, first to override the system library
# routines, and second to pick up any references in the other libraries.
###

LDADD = \
	libamserver.la               \
	../device-src/libamdevice.la     \
	../xfer-src/libamxfer.la         \
	../ndmp-src/libndmlib.la         \
<<<<<<< HEAD
	../common-src/libamanda.la   \
=======
	../common-src/libamanda.la       \
>>>>>>> d1baec3c
	-lm

libamserver_la_SOURCES=	amindex.c	cmdfile.c \
			diskfile.c	driverio.c	cmdline.c  \
			holding.c	infofile.c	logfile.c	\
			tapefile.c	find.c		server_util.c   \
                        xfer-dest-holding.c		xfer-source-holding.c

libamserver_la_LDFLAGS= -release $(SO_VERSION) $(AS_NEEDED_FLAGS)
libamserver_la_LIBADD= ../device-src/libamdevice.la \
		       ../common-src/libamanda.la

amindexd_LDADD = $(LDADD) \
	../amandad-src/libamandad.la

# there are used for testing only:
TEST_PROGS = diskfile infofile

EXTRA_PROGRAMS =	$(TEST_PROGS)

CLEANFILES += *.test.c $(SCRIPTS_PERL) $(SCRIPTS_SHELL)
DISTCLEANFILES += config.log

amindexd_CSRC =		amindexd.c	disk_history.c	list_dir.c
amindexd_SOURCES =	disk_history.h	list_dir.h	$(amindexd_CSRC)

noinst_HEADERS = 	amindex.h	cmdfile.h	cmdline.h	\
			diskfile.h	driverio.h	\
			holding.h	infofile.h	logfile.h	\
			tapefile.h	find.h		server_util.h	\
			xfer-server.h

lint:
	@ for p in $(amlibexec_PROGRAMS) $(sbin_PROGRAMS); do			\
		p=`basename $$p $(EXEEXT)`;					\
		if [ $$p = "amindexd" ]; then					\
			s="$(amindexd_CSRC)";					\
		else								\
			s=$$p.c;						\
		fi; 								\
		f="$$s $(libamserver_la_SOURCES)";				\
		(cd ../common-src; make listlibsrc);				\
		f="$$f "`cat ../common-src/listlibsrc.output`;			\
		echo $(LINT) $$f;						\
		$(LINT) $(LINTFLAGS) $(CPPFLAGS) $(DEFS) -I. -I$(top_builddir)/config	\
		    $(AM_CPPFLAGS) $$f;						\
		if [ $$? -ne 0 ]; then						\
		    exit 1;							\
		fi;								\
	done;									\
        exit 0

listlibsrc:
	@ for p in $(libamserver_la_SOURCES); do		\
		listlibsrcs="$$listlibsrcs `pwd`/$$p";		\
	done;							\
	echo $$listlibsrcs >listlibsrc.output


diskfile_SOURCES = diskfile.test.c
infofile_SOURCES = infofile.test.c

%.test.c: $(srcdir)/%.c
	echo '#define TEST' >$@
	echo '#include "$<"' >>$@<|MERGE_RESOLUTION|>--- conflicted
+++ resolved
@@ -95,11 +95,7 @@
 	../device-src/libamdevice.la     \
 	../xfer-src/libamxfer.la         \
 	../ndmp-src/libndmlib.la         \
-<<<<<<< HEAD
 	../common-src/libamanda.la   \
-=======
-	../common-src/libamanda.la       \
->>>>>>> d1baec3c
 	-lm
 
 libamserver_la_SOURCES=	amindex.c	cmdfile.c \
