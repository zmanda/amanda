#! /bin/bash
# We're assuming that you've copied packaging/* from the 
# amanda-extensions source tree to the amanda source tree.  

# Buildpkg is designed to be used by both buildbot (to automate deb production)
# and by J Random User (to build a deb for kicks).
#
# VERSION: the identifier for the amanda determined from subversion
#	information.  
# PKG_NAME_VER: the full version name of amanda we're working on.  This will
#	become part of the deb name.  {PKG_NAME_VER} gets substituted into
#	various package files.  
#
# Other Hints:
# Not everyone will want to use the ./configure options we provide.  The
# easiest way to change them is by editing the rules file.  This fairly easy:
# rules is a Makefile, so follow gnu makefile rules and edit the define 
# CONFIG_FLAGS_COMMON variable.  Don't forget trailing backslashes.
# set -x

# set pkg_root also
<<<<<<< HEAD
pkg_name=amanda-$buildtype
=======
pkg_name=amanda
>>>>>>> 3ab71a56
. ./packaging/common/build_functions.sh

# create version files from top ...
. ./config/set_full_version

gen_pkg_build_config $pkg_root

gen_pkg_environ

[ -n "$PKG_NAME_VER" ] || { declare -p; die "no version to use"; }

do_package ${PKG_NAME_VER}<|MERGE_RESOLUTION|>--- conflicted
+++ resolved
@@ -19,11 +19,7 @@
 # set -x
 
 # set pkg_root also
-<<<<<<< HEAD
-pkg_name=amanda-$buildtype
-=======
 pkg_name=amanda
->>>>>>> 3ab71a56
 . ./packaging/common/build_functions.sh
 
 # create version files from top ...
