--- conflicted
+++ resolved
@@ -40,41 +40,12 @@
 use Amanda::Paths;
 use Amanda::Util qw( :constants :quoting);
 use Amanda::MainLoop qw( :GIOCondition );
-use constant FALSE => "";
-
-<<<<<<< HEAD
-# skip first cmd, and snip out anything after \n if present in an arg
-our (@CLI_ARGV) = map {
-       s{[\n].*}{};
-       ( $_ ne "" ? ($_) : ());  # snip out empty strings.. (?)
-    } ( @ARGV[1..$#ARGV] );
-
-# must not evaluate undef-uncreated vars using ne or eq
-# BUT ... must also differentiate between defined-but-"" and undef itself..
-sub isNull($) {
-    return !( $_[0] // FALSE); # true if first is undefined OR defined-and-false-valued
-}
-sub notNull($) {
-    return $_[0] // FALSE;  # false if not defined OR if null-string
-}
-
-=======
->>>>>>> 2712027b
+
 sub new {
     my $class = shift;
     my ($config, $host, $disk, $device, $level, $index, $message, $collection, $record, $calcsize, $gnutar_path, $smbclient_path, $amandapass, $exclude_file, $exclude_list, $exclude_optional, $include_file, $include_list, $include_optional, $recover_mode, $allow_anonymous, $target, $regex_match) = @_;
     my $self = $class->SUPER::new($config);
 
-<<<<<<< HEAD
-    $self->{gnutar}     = $Amanda::Constants::GNUTAR;
-    $self->{smbclient}  = $Amanda::Constants::SAMBA_CLIENT;
-    $self->{amandapass} = "$Amanda::Paths::CONFIG_DIR/amandapass";
-
-    $self->{config}       = $config;
-    $self->{host}         = $host;
-    $self->{disk}         = $disk;  # used to create top dirs
-    $self->{device}       = $device; # unused
-=======
     if (defined $gnutar_path) {
 	$self->{gnutar}     = $gnutar_path;
     } else {
@@ -90,7 +61,6 @@
     } else {
 	$self->{amandapass}  = "$Amanda::Paths::CONFIG_DIR/amandapass";
     }
->>>>>>> 2712027b
 
     $self->{config}           = $config;
     $self->{host}             = $host;
@@ -119,29 +89,11 @@
     $self->{recover_mode}     = $recover_mode;
     $self->{allow_anonymous}  = $allow_anonymous;
     $self->{target}           = $target;
-<<<<<<< HEAD
-    $self->{regex_match}    = 0;
-
-    $self->{gnutar}     = $gnutar_path
-        if (notNull($gnutar_path));
-    $self->{smbclient}  = $smbclient_path
-        if (notNull($smbclient_path));
-    $self->{amandapass}  = config_dir_relative($amandapass)
-        if (notNull($amandapass));
-    $self->{regex_match} = 1
-        if ($regex_match && $regex_match =~ m{^yes$}i);
-
-    $self->{smbclient_version} = qx{$self->{smbclient} --version};
-    chomp($self->{smbclient_version});
-    $self->{smbclient_version} =~ s{^\D+}{};
-    $self->{smbclient_version} = join(".", map { sprintf("%03d",($_+0)); } split(m{\.},$self->{smbclient_version}));
-=======
     if ($regex_match =~ /^yes$/i) {
 	$self->{'regex_match'} = 1;
     } else {
 	$self->{'regex_match'} = 0;
     }
->>>>>>> 2712027b
 
     return $self;
 }
@@ -164,67 +116,6 @@
 				       $Amanda::Script_App::ERROR);
     }
 
-<<<<<<< HEAD
-    my $set = ( $n_incls > 0 ? $self->{include} : $self->{exclude} );
-    my $setflists = ( $n_incls > 0 ? $self->{include_list} : $self->{exclude_list} );
-    my $setitems = ( $n_incls > 0 ? $self->{include_file} : $self->{exclude_file} );
-    my $setoptional = ( $n_incls > 0 ? $self->{include_optional} : $self->{exclude_optional} );
-
-    # add the onesy-twosy set ... if they exist
-    push @{$set}, @{$setitems};
-
-    if ($self->{action} eq 'check' && !$setoptional) {
-        # message about failed files...
-        foreach my $file (@{$setflists}) {
-            open(FF, $file) && close(FF) && next;
-            $self->print_to_server("Open of '$file' failed: $!",
-                                   $Amanda::Script_App::ERROR);
-        }
-    }
-
-    my ($linesep) = $/;
-    # slurp the contents of files
-    foreach my $file (@{$setflists}) {
-        local $/ = undef;
-        open(FF, $file) || next;
-        push @{$set}, split($linesep,<FF>);
-	close(FF);
-    }
-
-    #
-    # include set (*only*) is appended for restore action...
-    #
-    push @{$self->{include}}, map { s{\\([0-7]{3})}{chr oct $1}eg; } @::CLI_ARGV
-        if ($self->{action} eq "restore");
-
-    #
-    # use subdir as prefix for everything with a "./" or "." (alone) at start
-    #
-    push @{$set}, map { s{^\.(/|\z)}{$self->{subdir}$1}; } @{$set}
-       if ( notNull($self->{subdir}) );
-
-    # need to get the total length if > 512 chars (i.e. a long cmd line)
-    my ($len) = 0;
-    for my $i ( @{$set} ) {
-       $len += length($_);
-       last if ( $len > 512 );
-    }
-
-    # don't need a single include-file??
-    return if ($n_excls);
-    return if ($self->{action} ne "restore");
-    return if ($len <= 512);
-
-    # we do need one...
-
-    # put all include in a single file $self->{include_filename}
-    $self->{include_filename} = "@amdatadir@/tmp/amsamba.$$.include";
-    open FULL_FILE, ">$self->{include_filename}";
-    print FULL_FILE join($/,@{$set});
-    # add command line include for amrestore
-    close FULL_FILE;
-}
-=======
     if ($#{$self->{exclude_file}} >= 0) {
 	$self->{exclude} = [ @{$self->{exclude_file}} ];
     }
@@ -266,7 +157,6 @@
 	    }
 	    close(FF);
 	}
->>>>>>> 2712027b
 
 	# add command line include for amrestore
 	for(my $i=1;defined $ARGV[$i]; $i++) {
@@ -307,17 +197,6 @@
 	    close(FF);
 	}
 
-<<<<<<< HEAD
-    if ($to_parse =~ m{^/{2}}) {
-	$share      = $host = "//$flds[0]";
-	$share      .= "/$flds[1]" if ( notNull($flds[1]) );
-	$stdshare   = $share;
-	$stdshare   =~ tr{/}{\\};
-    } else {
-	$share      = $host = "\\\\$flds[0]";
-	$share      .= "\\$flds[1]" if ( notNull($flds[1]) );
-	$stdshare   = $share;
-=======
 	# add command line include for amrestore
 	if ($self->{action} eq "restore") {
 		for(my $i=1;defined $ARGV[$i]; $i++) {
@@ -330,7 +209,6 @@
 		push @{$self->{include}}, $1;
 	    }
 	}
->>>>>>> 2712027b
     }
 }
 
@@ -348,21 +226,12 @@
     my $to_parse = $self->{target};
     $to_parse = $self->{device} if !defined $to_parse;;
 
-<<<<<<< HEAD
-    my $to_parse = notNull($self->{target}) || notNull($self->{device}); # use a non-null value but dont show an error
-
-    my ($norm) = normalize_share($to_parse);
-
-    return
-    	if (isNull($norm));
-=======
     return if !defined $to_parse;
     if ($to_parse =~ /^\\\\/) {
 	$self->{unc}          = 1;
     } else {
 	$self->{unc}          = 0;
     }
->>>>>>> 2712027b
 
     if ($self->{unc}) {
 	if ($to_parse =~ m,^(\\\\[^\\]+\\[^\\]+)\\(.*)$,) {
@@ -410,17 +279,6 @@
     debug("amandapass: $self->{amandapass}");
     if (!open($amandapass, $self->{amandapass})) {
 	if ($self->{allow_anonymous}) {
-<<<<<<< HEAD
-            $self->{username} = $self->{allow_anonymous};
-            debug("cannot open password file '$self->{amandapass}': $!\n");
-            debug("Using anonymous user: $self->{username}");
-            return;
-        }
-        $self->print_to_server_and_die(
-                    "cannot open password file '$self->{amandapass}': $!",
-                    $Amanda::Script_App::ERROR);
-        return;
-=======
 	    $self->{username} = $self->{allow_anonymous};
 	    debug("cannot open password file '$self->{amandapass}': $!\n");
 	    debug("Using anonymous user: $self->{username}");
@@ -430,27 +288,10 @@
 			"cannot open password file '$self->{amandapass}': $!",
 			$Amanda::Script_App::ERROR);
 	}
->>>>>>> 2712027b
     }
 
     while ($line = <$amandapass>) {
 	chomp $line;
-<<<<<<< HEAD
-	next if $line =~ m{^#};
-
-	($diskname, $userpasswd, $domain, $extra) = Amanda::Util::split_quoted_string_friendly($line);
-
-        debug("Trailling characters ignored in amandapass line: $extra")
-            if ($extra);
-
-        my $diskpath = normalize_share($diskname);
-
-        next if (isNull($diskpath));
-
-        last if ($diskname eq '*');
-        last if ($diskpath->{stdshare} eq $self->{sambashare});
-        last if ($diskpath->{stdshare} =~ m{\\[*]$} && $diskpath->{host} eq $self->{cifshost});
-=======
 	next if $line =~ /^#/;
 	my ($diskname, $userpasswd, $domain, $extra) = Amanda::Util::split_quoted_string_friendly($line);
 	if ($extra) {
@@ -479,53 +320,13 @@
 	    close($amandapass);
 	    return;
 	}
->>>>>>> 2712027b
     }
     close($amandapass);
-<<<<<<< HEAD
-
-    if (!$line && !$self->{allow_anonymous}) {
-        $self->print_to_server_and_die(
-            "Cannot find password for share $self->{share} in $self->{amandapass}",
-            $Amanda::Script_App::ERROR);
-        return;                                             ##### RETURN #####
-    }
-
-    if (!$line) {
-        $self->{username} = $self->{allow_anonymous};
-        debug("Cannot find password for share $self->{share} in $self->{amandapass}");
-        debug("Using anonymous user: $self->{username}");
-        return;                                             ##### RETURN #####
-    }
-
-    #
-    # found an entry...
-    #
-
-    if (isNull($userpasswd)) {
-        $self->{username} = "guest";
-        return;                                          ##### RETURN #####
-    }
-
-    $self->{domain} = $domain
-       if (notNull($domain));
-
-    my ($username, $password) = split('%', $userpasswd, 2);
-
-    $username =~ s{@*$}{};
-
-    $self->{username} = $username;
-    if ($password =~ m{^6G\!dr(.*)}) {
-        my $base64 = $1;
-        $password = MIME::Base64::decode($base64);
-        chomp($password);
-=======
     if ($self->{allow_anonymous}) {
 	$self->{username} = $self->{allow_anonymous};
 	debug("Cannot find password for share $self->{share} in $self->{amandapass}");
 	debug("Using anonymous user: $self->{username}");
 	return;
->>>>>>> 2712027b
     }
     $self->print_to_server_and_die(
 	"Cannot find password for share $self->{share} in $self->{amandapass}",
@@ -557,111 +358,6 @@
     print "RECOVER-MODE SMB\n";
 }
 
-<<<<<<< HEAD
-sub spawn_smbclient {
-    my ($self, $ref_stdout,$ref_stderr,@call_args) = @_;
-    # my ($password_rdr, $password_wtr);
-    my ($authstring);
-    my ($sys_lc_ctype) = ( exists($ENV{LC_CTYPE}) ? $ENV{LC_CTYPE} : undef );
-    my ($err);
-    my $pid;
-
-    my @cmd = ($self->{smbclient});
-
-    # create no-close-on-exec flags
-    # ... add 8 more FDs (to have room)
-    #$^F = 10;
-    # pipe($password_rdr, $password_wtr);
-    #$^F = 2;
-    # $^F -= 8;  # put back again
-
-    my $tmpfile = qx{mktemp -p @amdatadir@/tmp};
-    chomp $tmpfile;
-    chmod(0600,$tmpfile);
-
-    $self->{tmpfile} = $tmpfile;
-
-    # prepare command ....
-    push @cmd, $self->{share};
-
-    # share-specific password is defined-as-empty if no password sent..
-    push @cmd, "" if (isNull($self->{password})); #
-    push @cmd, "-b", "0";
-    push @cmd, "-N";
-    push @cmd, "-A", $tmpfile;
-    push @cmd, "-E";                        # stderr output
-    push @cmd, "-D", $self->{subdir}
-        if (notNull($self->{subdir}));
-    push @cmd, "-m", "SMB2";
-
-    push @cmd, @call_args; # and all the rest...
-
-    debug("to execute: '" . $self->{smbclient} . "' '" .
-          join("' '", @cmd)."'");
-
-    # no reason to fear buffering for this little file (UNIX format!)
-    $authstring .= "username=$self->{username}\n";
-    $authstring .= "password=$self->{password}\n"
-       if ( notNull($self->{password}) );
-    $authstring .= "domain=" . uc($self->{domain}). "\n"
-        if (notNull($self->{domain}));
-
-    debug("No password")
-        if (isNull($self->{password}));
-
-    # write and close w/reader open(!)
-    # prevents SIGPIPE because reader is still open
-    open(AUTH,">$tmpfile");
-    print AUTH ($authstring);
-    close AUTH;
-
-    my ($stdin) = ( grep { m{^-\w*x} } @cmd ) ? "<&STDIN" : "<&DEVNULL";
-
-    eval {
-        open(DEVNULL,"+</dev/null");
-
-        # simpler to pass the fd...
-        my ($devnull) = ">&DEVNULL";
-        $ref_stdout = \$devnull if ( not ref $ref_stdout ); # ref-to-string .. becomes glob
-        $ref_stderr = \$devnull if ( not ref $ref_stderr ); # ref-to-string .. becomes glob
-
-        # handle un-defined state like ||
-	$$ref_stdout //= Symbol::gensym;
-	$$ref_stderr //= Symbol::gensym;
-
-	# debug(sprintf("smbclient cmd: ($stdin / $$ref_stdout / $$ref_stderr) auth file string\n$authstring"));
-
-        $ENV{LC_CTYPE} = 'en_US.UTF-8';
-        $pid = open3($stdin, $$ref_stdout, $$ref_stderr, @cmd);
-        delete $ENV{LC_CTYPE};
-
-        debug(sprintf("smbclient cmd: done pid=%d %s %s %s: $!",$pid, $stdin, $$ref_stdout,$$ref_stderr));
-
-        close(DEVNULL);
-        $ENV{LC_CTYPE} = $sys_lc_ctype
-            if ( defined($sys_lc_ctype) );
-
-        1;  # dont fail this block
-    } || do {
-        close(DEVNULL);
-        delete $ENV{LC_CTYPE};
-        $ENV{LC_CTYPE} = $sys_lc_ctype
-            if ( defined($sys_lc_ctype) );
-        debug(sprintf("ERROR: smbclient cmd: r=$pid '%s' stdin=%s stdout=%s stderr=%s",join("' '",@cmd),$stdin, $$ref_stdout,$$ref_stderr));
-        return 0;  # invalid pid
-    };
-
-    debug(sprintf("INFO: smbclient ok cmd: r=$pid '%s' stdin=%s stdout=%s stderr=%s",join("' '",@cmd),$stdin, $$ref_stdout,$$ref_stderr));
-
-    # now process has its own FD for reader...
-    # $password_rdr->close() if ( $password_rdr );
-    # caller must *wait* on the process..
-    return $pid;
-}
-
-
-=======
->>>>>>> 2712027b
 sub command_selfcheck {
     my $self = shift;
 
@@ -686,9 +382,9 @@
     } else {
 	my @sv = `$self->{smbclient} --version`;
 	if ($? >> 8 == 0) {
-	    $sv[0] =~ m{^[^0-9]*(.*)$};
+	    $sv[0] =~ /^[^0-9]*(.*)$/;
 	    my $sv = $1;
-	    $self->print_to_server("amsamba smbclient-version $sv / $self->{smbclient_version}",
+	    $self->print_to_server("amsamba smbclient-version $sv",
 				   $Amanda::Script_App::GOOD);
 	} else {
 	    $self->print_to_server(
@@ -708,24 +404,6 @@
 
     print "OK " . $self->{share} . "\n";
     print "OK " . $self->{device} . "\n";
-<<<<<<< HEAD
-    print "OK " . $self->{target} . "\n" if ( notNull($self->{target}) );
-
-    my ($stderr);
-    my (@cmd) = ( '-c', 'quit' );
-
-    # no need for stdout
-    my ($pid) = $self->spawn_smbclient(undef,\$stderr, @cmd);
-
-    if ( ! $pid || ! $stderr ) {
-	$self->print_to_server(sprintf("check smbclient: failed to spawn w/[%s]: %d %s",
-                                join("' '",@cmd), ( defined($pid) ? $pid : -1 ), $stderr.""),
-                                $Amanda::Script_App::ERROR);
-        close($stderr) if ( $stderr );
-        unlink($self->{include_filename})
-           if ( notNull($self->{include_filename}) );
-	return;
-=======
     print "OK " . $self->{target} . "\n" if defined $self->{target};
 
     my ($password_rdr, $password_wtr);
@@ -735,7 +413,6 @@
         pipe($password_rdr, $password_wtr);
         $^F=2;
         $password_wtr->autoflush(1);
->>>>>>> 2712027b
     }
     my($wtr, $rdr, $err);
     $err = Symbol::gensym;
@@ -783,25 +460,16 @@
     while (<$err>) {
 	chomp;
 	debug("stderr: " . $_);
-	next if m{^Domain=};
-	next if m{^WARNING}g;
-	next if m{^Unable to initialize messaging context}g;
+	next if /^Domain=/;
+	next if /^WARNING/g;
+	next if /^Unable to initialize messaging context/g;
 	# message if samba server is configured with 'security = share'
-	next if m{Server not using user level security and no password supplied.};
+	next if /Server not using user level security and no password supplied./;
 	$self->print_to_server("smbclient: $_",
 			       $Amanda::Script_App::ERROR);
     }
-<<<<<<< HEAD
-    close($stderr) if ( $stderr );
-    waitpid($pid, 0) if ( $pid );
-    unlink($self->{tmpfile})
-       if ( notNull($self->{tmpfile}) );
-    unlink($self->{include_filename})
-       if ( notNull($self->{include_filename}) );
-=======
     close($err);
     waitpid($pid, 0);
->>>>>>> 2712027b
     #check statefile
     #check amdevice
 }
@@ -814,22 +482,6 @@
     $self->validate_inexclude();
 
     my $level = $self->{level}[0];
-<<<<<<< HEAD
-    my $archive = ( $level ? 1 : 0 );
-    my ($pid,$stderr);
-    my (@cmd) = ( '-c', "archive ${archive};recurse;du *" );
-
-    $pid = $self->spawn_smbclient(undef, \$stderr, @cmd); # needs '*' for current dir (from {subdir}) and below
-
-    if ( ! $pid || ! $stderr ) {
-	$self->print_to_server(sprintf("estimate smbclient: failed to spawn w/[%s]: %d %s",
-                                join("' '",@cmd), ( defined($pid) ? $pid : -1 ), $stderr.""),
-                                $Amanda::Script_App::ERROR);
-        close($stderr) if ( $stderr );
-        unlink($self->{include_filename})
-           if ( notNull($self->{include_filename}) );
-	return;
-=======
     my ($password_rdr, $password_wtr);
     if (defined $self->{password}) {
 	# Don't set close-on-exec
@@ -837,7 +489,6 @@
         pipe($password_rdr,  $password_wtr);
         $^F=2;
         $password_wtr->autoflush(1);
->>>>>>> 2712027b
     }
     my($wtr, $rdr, $err);
     $err = Symbol::gensym;
@@ -897,18 +548,18 @@
     my($size) = -1;
     while(<$fh>) {
 	chomp;
-	next if m{^\s*$};
-	next if m{blocks of size};
-	next if m{blocks available};
-	next if m{^\s*$};
-	next if m{^Domain=};
-	next if m{dumped \d+ files and directories};
-	next if m{^WARNING}g;
-	next if m{^Unable to initialize messaging context}g;
+	next if /^\s*$/;
+	next if /blocks of size/;
+	next if /blocks available/;
+	next if /^\s*$/;
+	next if /^Domain=/;
+	next if /dumped \d+ files and directories/;
+	next if /^WARNING/g;
+	next if /^Unable to initialize messaging context/g;
 	# message if samba server is configured with 'security = share'
-	next if m{Server not using user level security and no password supplied.};
+	next if /Server not using user level security and no password supplied./;
 	debug("stderr: $_");
-	if ($_ =~ m{^Total number of bytes: (\d*)}) {
+	if ($_ =~ /^Total number of bytes: (\d*)/) {
 	    $size = $1;
 	    last;
 	} else {
@@ -916,18 +567,7 @@
 				   $Amanda::Script_App::ERROR);
 	}
     }
-<<<<<<< HEAD
-    close($stderr);
-    waitpid($pid, 0) if ( $pid );
-    unlink($self->{tmpfile})
-       if ( notNull($self->{tmpfile}) );
-    unlink($self->{include_filename})
-       if ( notNull($self->{include_filename}) );
-
-    output_size($level, $size);
-=======
     return $size;
->>>>>>> 2712027b
 }
 
 sub output_size {
@@ -942,12 +582,6 @@
       $ksize=32 if ($ksize<32);
       print "$level $ksize 1\n";
    }
-<<<<<<< HEAD
-
-      $ksize=32 if ($ksize<32);
-      print "$level $ksize 1\n";
-=======
->>>>>>> 2712027b
 }
 
 sub send_empty_tar_file {
@@ -975,43 +609,6 @@
     $self->findpass();
     $self->validate_inexclude();
 
-<<<<<<< HEAD
-    my ($pid);
-    my($smbclient_rdr, $smbclient_err);
-    my (@cmd);
-
-    push @cmd, "-d", "0";
-    push @cmd, "-c", "";
-
-    # tarmode quiet is missing/defaulted later on
-    # tar flag "q" is missing in later versions
-    if ( $self->{smbclient_version} gt "004.011.999" ) {
-        $cmd[$#cmd] .= "tarmode $full_or_inc hidden system; tarmode noverbose;";
-        $cmd[$#cmd] .= " tar c";
-    } else {
-        $cmd[$#cmd] .= "tarmode $full_or_inc hidden system;";
-        $cmd[$#cmd] .= " tar cq";
-    }
-    $cmd[$#cmd] .= "r" if ($self->{regex_match}); # wildcards in the inc/exc patterns
-    $cmd[$#cmd] .= "X" if (@{$self->{exclude}}); # not both
-    $cmd[$#cmd] .= "I" if (@{$self->{include}}); # not both
-    $cmd[$#cmd] .= " - ";
-    $cmd[$#cmd] .= " @{$self->{exclude}}" if (@{$self->{exclude}}); # not both
-    $cmd[$#cmd] .= " @{$self->{include}}" if (@{$self->{include}}); # not both
-
-    $pid = $self->spawn_smbclient(\$smbclient_rdr, \$smbclient_err, @cmd);
-
-    if ( ! $pid || ! $smbclient_rdr || ! $smbclient_err ) {
-	$self->print_to_server(sprintf("backup smbclient: failed to spawn w/[%s]: %d %s %s",
-                                join("' '",@cmd), ( defined($pid) ? $pid : -1 ),
-                                $smbclient_rdr."", $smbclient_err.""),
-                                $Amanda::Script_App::ERROR);
-        close($smbclient_rdr) if ( $smbclient_rdr );
-        close($smbclient_err) if ( $smbclient_err );
-        unlink($self->{include_filename})
-           if ( notNull($self->{include_filename}) );
-        return;
-=======
     my ($password_rdr, $password_wtr);
     if (defined $self->{password}) {
 	# Don't set close-on-exec
@@ -1019,7 +616,6 @@
         pipe($password_rdr,  $password_wtr);
         $^F=2;
         $password_wtr->autoflush(1);
->>>>>>> 2712027b
     }
     my($smbclient_wtr, $smbclient_rdr, $smbclient_err);
     $smbclient_err = Symbol::gensym;
@@ -1160,30 +756,21 @@
 	}
 	chomp $line;
 	debug("stderr: " . $line);
-<<<<<<< HEAD
-	return if $line =~ m{Domain=};
-	return if $line =~ m{tarmode is now };
-	return if $line =~ m{tar_re_search set};
-	return if $line =~ m{WARNING}s;
-	return if $line =~ m{^Unable to initialize messaging context};
-	if ($line =~ m{dumped (\d+) files and directories}) {
-=======
 	return if $line =~ /Domain=/;
 	return if $line =~ /tarmode is now /;
 	return if $line =~ /tar_re_search set/;
 	return if $line =~ /WARNING/g;
 	return if $line =~ /^Unable to initialize messaging context/;
 	if ($line =~ /dumped (\d+) files and directories/) {
->>>>>>> 2712027b
 	    $nb_files = $1;
 	    return;
 	}
 	# message if samba server is configured with 'security = share'
-	return if $line =~  m{Server not using user level security and no password supplied.};
-	if ($line =~ m{Total bytes written: (\d*)}) {
+	return if $line =~  /Server not using user level security and no password supplied./;
+	if ($line =~ /Total bytes written: (\d*)/) {
 	    $size = $1;
 	    return;
-	} elsif ($line =~ m{Total bytes received: (\d*)}) {
+	} elsif ($line =~ /Total bytes received: (\d*)/) {
 	    $size = $1;
 	    return;
 	}
@@ -1209,30 +796,12 @@
 	    }
 	} else {
 	    chomp $line;
-<<<<<<< HEAD
-
-	    if ($line =~ m{Ignoring unknown extended header keyword}) {
-=======
 	    if ($line =~ /Ignoring unknown extended header keyword/) {
->>>>>>> 2712027b
 		debug("tar stderr: $line");
 	    } else {
 		$self->print_to_server($line, $Amanda::Script_App::ERROR);
 	    }
-<<<<<<< HEAD
-
-            $self->print_to_server($line, $Amanda::Script_App::ERROR);
-            return;
-	}
-
-        return if (isNull($indexout_fd));
-        return if (isNull($self->{index}));
-
-        $line =~ s{^\.}{};
-        print $indexout_fd $line;
-=======
-	}
->>>>>>> 2712027b
+	}
     });
 
     $index_tar_stderr_src->set_callback(sub {
@@ -1245,7 +814,7 @@
 	    return;
 	}
 	chomp $line;
-	if ($line =~ m{Ignoring unknown extended header keyword}) {
+	if ($line =~ /Ignoring unknown extended header keyword/) {
 	    debug("tar stderr: $line");
 	} else {
 	    $self->print_to_server($line, $Amanda::Script_App::ERROR);
@@ -1262,24 +831,13 @@
 	print {$self->{mesgout}} "sendbackup: size $ksize\n";
     }
 
-<<<<<<< HEAD
-    waitpid($pid, 0) if ( $pid );
-    unlink($self->{tmpfile})
-       if ( notNull($self->{tmpfile}) );
-    unlink($self->{include_filename})
-       if ( notNull($self->{include_filename}) );
-
-=======
     waitpid $pid, 0;
->>>>>>> 2712027b
     if ($? != 0) {
 	$self->print_to_server_and_die("smbclient returned error",
 				       $Amanda::Script_App::ERROR);
     }
 }
 
-<<<<<<< HEAD
-=======
 sub parse_backup {
     my $self = shift;
     my($fhin, $fhout, $indexout) = @_;
@@ -1299,7 +857,6 @@
     }
 }
 
->>>>>>> 2712027b
 sub command_index_from_output {
    index_from_output(0, 1);
 }
@@ -1308,9 +865,9 @@
    my($fhin, $fhout) = @_;
    my($size) = -1;
    while(<$fhin>) {
-      next if m{^Total bytes written:};
-      next if !m{^\./};
-      s{^\.}{};
+      next if /^Total bytes written:/;
+      next if !/^\.\//;
+      s/^\.//;
       print $fhout $_;
    }
 }
@@ -1324,95 +881,6 @@
     index_from_output($index_fd, \*STDOUT);
 }
 
-sub create_smb_subdir {
-    my ($self,$subdir) = @_;
-
-    # create the CIFS subdir for restore [works if it exists already]
-    notNull($self->{subdir}) || return;
-
-<<<<<<< HEAD
-    my $origsubdir = $self->{subdir};
-    my $origdisk = normalize_share($self->{disk});
-
-    $origdisk->{sambashare} =~ m{[\\/]};
-
-    my $sep = ( $& ? $& : '\\' ); # slash or backslash
-    my $path = "";
-    my $cmds = "";
-    my $pid;
-    my $fulldir;
-
-    # pre-create subdirs below target subdirs
-    $fulldir = $origsubdir . $sep . $origdisk->{subdir}
-        if ( notNull($origdisk->{subdir}) );
-    # create target subdir only
-    $fulldir = $origsubdir
-        if ( isNull($origdisk->{subdir}) );
-
-    my $n = ( $fulldir =~ m{[\\/]}g ) + 1; # number of split elements
-
-    # start at root for these calls
-    $self->{subdir} = $sep;
-    for my $dir ( split(m{[\\/]}, $fulldir) )
-    {
-        --$n;
-        {
-            last if ( $dir eq "" );
-
-            $path .= "$sep" if ( $path );
-            $path .= "$dir";  # add to top-relative path.
-            $cmds .= " ; " if ( $cmds );
-            $cmds .= "mkdir \"${path}\"";
-
-            # simply add more cmds if no need ...
-            last if ( $n && length($cmds) < 40 );
-        } continue {
-            # need to keep $cmds from being too long
-            $pid = $self->spawn_smbclient(">&STDERR",">&STDERR","-c","$cmds");
-            waitpid($pid, 0) if ( $pid );
-            $cmds = "";
-        }
-    }
-
-    $pid = $self->spawn_smbclient(">&STDERR",">&STDERR","-c","$cmds");
-    waitpid($pid, 0) if ( $pid );
-
-    unlink($self->{tmpfile})
-       if ( notNull($self->{tmpfile}) );
-
-    $self->{subdir} = $origsubdir;
-}
-
-sub command_restore_gtar {
-    my $self = shift;
-    my @cmd = ();
-
-    qx{mkdir -p $self->{target}};  # try it if possible..
-    #
-    # sending from archive straight to gnutar...
-    #
-    push @cmd, $self->{gnutar}, "-xpvf", "-";
-    if ( notNull($self->{target}) ) {
-        # die if not a writable directory...
-        (-d $self->{target} && -w $self->{target})
-           || $self->print_to_server_and_die( "Directory $self->{target}: $!", $Amanda::Script_App::ERROR);
-        push @cmd, "--directory", $self->{target};
-    }
-
-    #
-    # use collecting files if needed.. else put on command line
-    #
-    push @cmd, "--files-from=$_"   for (@{$self->{include_list}});
-    push @cmd, "--exclude-from=$_" for (@{$self->{exclude_list}});
-    push @cmd, "--exclude=$_"      for (@{$self->{exclude_file}});
-    push @cmd, $_                  for (@{$self->{include_file}});
-
-    debug("cmd: '" . join("' '", @cmd) . "'");
-    exec { $cmd[0] } @cmd;
-    die("Can't exec '", $cmd[0], "'");
-    # does not return.. and no filtering of output..
-}
-
 sub command_restore {
     my $self = shift;
     my @cmd = ();
@@ -1420,52 +888,6 @@
     $self->parsesharename();
     chdir(Amanda::Util::get_original_cwd());
 
-    # handle a local-mode restore this way...
-    return $self->command_restore_gtar()
-        if ($self->{recover_mode} ne "smb");
-
-    $self->validate_inexclude();
-    $self->findpass();
-    $self->create_smb_subdir();   # given a target location
-
-    push @cmd, "-d", "1";
-    push @cmd, "-TFx", "-", $self->{include_filename}
-        if ($self->{include_filename});
-
-    push @cmd, "-Tx", "-", ( @{$self->{include}}, @::CLI_ARGV )
-        if (not $self->{include_filename});
-
-    my ($stderr) = Symbol::gensym;
-    my ($pid) = $self->spawn_smbclient(\$stderr,\$stderr,@cmd);
-
-    if ( ! $pid || ! $stderr ) {
-        $self->print_to_server(sprintf("restore smbclient: failed to spawn w/[%s]: %d %s",
-                                join("' '",@cmd), ( defined($pid) ? $pid : -1 ), $stderr.""),
-                                $Amanda::Script_App::ERROR);
-        close($stderr) if ( $stderr );  # nothing in it
-        unlink($self->{include_filename})
-           if ( notNull($self->{include_filename}) );
-        return;
-    }
-
-    while (<$stderr>) {
-        chomp;
-        next if m{^Domain=};
-        next if m{^WARNING}m;
-        next if m{^Unable to initialize messaging context}m;
-        debug("stderr: " . $_);
-        # message if samba server is configured with 'security = share'
-        #next if m{Server not using user level security and no password supplied.};
-        $self->print_to_server("smbclient: $_",
-                               $Amanda::Script_App::ERROR);
-    }
-    close($stderr);
-    waitpid($pid, 0) if ( $pid );
-    unlink($self->{tmpfile})
-       if ( notNull($self->{tmpfile}) );
-    unlink($self->{include_filename})
-       if ( notNull($self->{include_filename}) );
-=======
     if ($self->{recover_mode} eq "smb") {
 	$self->validate_inexclude();
 	$self->findpass();
@@ -1544,7 +966,6 @@
 	exec { $cmd[0] } @cmd;
 	die("Can't exec '", $cmd[0], "'");
     }
->>>>>>> 2712027b
 }
 
 sub command_validate {
@@ -1570,8 +991,6 @@
 }
 
 package main;
-
-use constant FALSE => "";
 
 sub usage {
     print <<EOF;
@@ -1605,16 +1024,7 @@
 my $opt_target;
 my $opt_regex_match;
 
-<<<<<<< HEAD
-sub isNull($) {
-    return !( $_[0] // FALSE); # true if first is undefined OR defined-and-false-valued
-}
-sub notNull($) {
-    return $_[0] // FALSE;  # false if not defined OR if null-string
-}
-=======
 my @orig_argv = @ARGV;
->>>>>>> 2712027b
 
 Getopt::Long::Configure(qw{bundling});
 GetOptions(
