#!@PERL@ 
# Copyright (c) 2008-2012 Zmanda, Inc.  All Rights Reserved.
# Copyright (c) 2013-2016 Carbonite, Inc.  All Rights Reserved.
#
# This program is free software; you can redistribute it and/or
# modify it under the terms of the GNU General Public License
# as published by the Free Software Foundation; either version 2
# of the License, or (at your option) any later version.
#
# This program is distributed in the hope that it will be useful, but
# WITHOUT ANY WARRANTY; without even the implied warranty of MERCHANTABILITY
# or FITNESS FOR A PARTICULAR PURPOSE.  See the GNU General Public License
# for more details.
#
# You should have received a copy of the GNU General Public License along
# with this program; if not, write to the Free Software Foundation, Inc.,
# 59 Temple Place, Suite 330, Boston, MA  02111-1307 USA
#
# Contact information: Carbonite Inc., 756 N Pastoria Ave
# Sunnyvale, CA 94086, USA, or: http://www.zmanda.com

use lib '@amperldir@';
use strict;
use warnings;
use Getopt::Long;

package Amanda::Application::Amsamba;
use base qw(Amanda::Application);
use File::Copy;
use File::Path;
use IPC::Open2;
use IPC::Open3;
use Sys::Hostname;
use Symbol;
use IO::Handle;
use MIME::Base64 ();
use Amanda::Constants;
use Amanda::Config qw( :init :getconf  config_dir_relative );
use Amanda::Debug qw( :logging );
use Amanda::Paths;
use Amanda::Util qw( :constants :quoting);
use Amanda::MainLoop qw( :GIOCondition );
use constant FALSE => "";

<<<<<<< HEAD
=======
# skip first cmd, and snip out anything after \n if present in an arg
our (@CLI_ARGV) = map {
       s{[\n].*}{};
       ( $_ ne "" ? ($_) : ());  # snip out empty strings.. (?)
    } ( @ARGV[1..$#ARGV] );

# must not evaluate undef-uncreated vars using ne or eq
# BUT ... must also differentiate between defined-but-"" and undef itself..
sub isNull($) {
    return !( $_[0] // FALSE); # true if first is undefined OR defined-and-false-valued
}
sub notNull($) {
    return $_[0] // FALSE;  # false if not defined OR if null-string
}

>>>>>>> c9b864a7
sub new {
    my $class = shift;
    my ($config, $host, $disk, $device, $level, $index, $message, $collection, $record, $calcsize, $gnutar_path, $smbclient_path, $amandapass, $exclude_file, $exclude_list, $exclude_optional, $include_file, $include_list, $include_optional, $recover_mode, $allow_anonymous, $target, $regex_match) = @_;
    my $self = $class->SUPER::new($config);

<<<<<<< HEAD
    if (defined $gnutar_path) {
	$self->{gnutar}     = $gnutar_path;
    } else {
	$self->{gnutar}     = $Amanda::Constants::GNUTAR;
    }
    if (defined $smbclient_path) {
	$self->{smbclient}  = $smbclient_path;
    } else {
	$self->{smbclient}  = $Amanda::Constants::SAMBA_CLIENT;
    }
    if (defined $amandapass) {
	$self->{amandapass}  = config_dir_relative($amandapass);
    } else {
	$self->{amandapass}  = "$Amanda::Paths::CONFIG_DIR/amandapass";
    }
=======
    $self->{gnutar}     = $Amanda::Constants::GNUTAR;
    $self->{smbclient}          = $Amanda::Constants::SAMBA_CLIENT;
    $self->{amandapass} = "$Amanda::Paths::CONFIG_DIR/amandapass";

    $self->{config}       = $config;
    $self->{host}         = $host;
    $self->{disk}         = $disk;  # used to create top dirs
    $self->{device}       = $device; # unused
>>>>>>> c9b864a7

    $self->{config}           = $config;
    $self->{host}             = $host;
    if (defined $disk) {
	$self->{disk}         = $disk;
    } else {
	$self->{disk}         = $device;
    }
    if (defined $device) {
	$self->{device}       = $device;
    } else {
	$self->{device}       = $disk;
    }
    $self->{level}            = [ @{$level} ];
    $self->{index}            = $index;
    $self->{message}          = $message;
    $self->{collection}       = $collection;
    $self->{record}           = $record;
    $self->{calcsize}         = $calcsize;
    $self->{exclude_file}     = [ @{$exclude_file} ];
    $self->{exclude_list}     = [ @{$exclude_list} ];
    $self->{exclude_optional} = $exclude_optional;
    $self->{include_file}     = [ @{$include_file} ];
    $self->{include_list}     = [ @{$include_list} ];
    $self->{include_optional} = $include_optional;
    $self->{recover_mode}     = $recover_mode;
    $self->{allow_anonymous}  = $allow_anonymous;
    $self->{target}           = $target;
<<<<<<< HEAD
    if ($regex_match =~ /^yes$/i) {
	$self->{'regex_match'} = 1;
    } else {
	$self->{'regex_match'} = 0;
    }
=======
    $self->{regex_match}    = 0;

    $self->{gnutar}     = $gnutar_path
        if (notNull($gnutar_path));
    $self->{smbclient}  = $smbclient_path
        if (notNull($smbclient_path));
    $self->{amandapass}  = config_dir_relative($amandapass)
        if (notNull($amandapass));
    $self->{regex_match} = 1
        if ($regex_match && $regex_match =~ m{^yes$}i);

    $self->{smbclient_version} = qx{$self->{smbclient} --version};
    chomp($self->{smbclient_version});
    $self->{smbclient_version} =~ s{^\D+}{};
    $self->{smbclient_version} = join(".", map { sprintf("%03d",($_+0)); } split(m{\.},$self->{smbclient_version}));
>>>>>>> c9b864a7

    return $self;
}

# on entry:
#   $self->{exclude_file}
#   $self->{exclude_list}
#   $self->{include_file}
#   $self->{include_list}
#on exit:
#  $self->{exclude}
#  $self->{include}
#  $self->{include_filename}
sub validate_inexclude {
    my $self = shift;

    if ($#{$self->{exclude_file}} + $#{$self->{exclude_list}} >= -1 &&
	$#{$self->{include_file}} + $#{$self->{include_list}} >= -1) {
	$self->print_to_server_and_die("Can't have both include and exclude",
				       $Amanda::Script_App::ERROR);
    }

<<<<<<< HEAD
    if ($#{$self->{exclude_file}} >= 0) {
	$self->{exclude} = [ @{$self->{exclude_file}} ];
    }
    foreach my $file (@{$self->{exclude_list}}) {
	if (!open(FF, $file)) {
	    if ($self->{action} eq 'check' && !$self->{exclude_optional}) {
		$self->print_to_server("Open of '$file' failed: $!",
				       $Amanda::Script_App::ERROR);
	    }
	    next;
	}
	while (<FF>) {
	    chomp;
	    push @{$self->{exclude}}, $_;
	}
	close(FF);
    }

    if ($self->{action} eq "restore" and defined $self->{'include_list'}) {
	# put all include in a single file $self->{'include_filename'}
	$self->{'include_filename'} = "$AMANDA_TMPDIR/amsamba.$$.include";
	open INC_FILE, ">$self->{'include_filename'}";
	if ($#{$self->{include_file}} >= 0) {
	    print INC_FILE "$self->{include_file}\n";
	}
	foreach my $file (@{$self->{include_list}}) {
	    if (!open(FF, $file)) {
		if ($self->{action} eq 'check' && !$self->{include_optional}) {
		    $self->print_to_server("Open of '$file' failed: $!",
					   $Amanda::Script_App::ERROR);
		}
		next;
	    }
	    while (<FF>) {
		if (defined $self->{'subdir'}) {
		    $_ =~ s/^\./$self->{'subdir'}/;
		}
		print INC_FILE;
	    }
	    close(FF);
	}
=======
    my $set = ( $n_incls > 0 ? $self->{include} : $self->{exclude} );
    my $setflists = ( $n_incls > 0 ? $self->{include_list} : $self->{exclude_list} );
    my $setitems = ( $n_incls > 0 ? $self->{include_file} : $self->{exclude_file} );
    my $setoptional = ( $n_incls > 0 ? $self->{include_optional} : $self->{exclude_optional} );

    # add the onesy-twosy set ... if they exist
    push @{$set}, @{$setitems};

    if ($self->{action} eq 'check' && !$setoptional) {
        # message about failed files...
        foreach my $file (@{$setflists}) {
            open(FF, $file) && close(FF) && next;
            $self->print_to_server("Open of '$file' failed: $!",
                                   $Amanda::Script_App::ERROR);
        }
    }

    my ($linesep) = $/;
    # slurp the contents of files
    foreach my $file (@{$setflists}) {
        local $/ = undef;
        open(FF, $file) || next;
        push @{$set}, split($linesep,<FF>);
	close(FF);
    }

    #
    # include set (*only*) is appended for restore action...
    #
    push @{$self->{include}}, map { s{\\([0-7]{3})}{chr oct $1}eg; } @::CLI_ARGV
        if ($self->{action} eq "restore");

    #
    # use subdir as prefix for everything with a "./" or "." (alone) at start
    #
    push @{$set}, map { s{^\.(/|\z)}{$self->{subdir}$1}; } @{$set}
       if ( notNull($self->{subdir}) );

    # need to get the total length if > 512 chars (i.e. a long cmd line)
    my ($len) = 0;
    for my $i ( @{$set} ) {
       $len += length($_);
       last if ( $len > 512 );
    }

    # don't need a single include-file??
    return if ($n_excls);
    return if ($self->{action} ne "restore");
    return if ($len <= 512);

    # we do need one...

    # put all include in a single file $self->{include_filename}
    $self->{include_filename} = "@amdatadir@/tmp/amsamba.$$.include";
    open FULL_FILE, ">$self->{include_filename}";
    print FULL_FILE join($/,@{$set});
    # add command line include for amrestore
    close FULL_FILE;
}
>>>>>>> c9b864a7

	# add command line include for amrestore
	for(my $i=1;defined $ARGV[$i]; $i++) {
	    my $param = $ARGV[$i];
	    $param =~ /^(.*)$/;
	    $_ = $1;
	    if (defined $self->{'subdir'}) {
		$_ =~ s/^\./$self->{'subdir'}/;
	    }
	    $_ =~ s/\\([0-7]{3})/chr oct $1/eg;
	    print INC_FILE "$_\n";
	}

	close INC_FILE;
    } else {
	# put all include in $self->{'include'} they will be added on
	# command line.
	if ($#{$self->{include_file}} >= 0) {
	    $self->{include} = [ @{$self->{include_file}} ];
	}

	foreach my $file (@{$self->{include_list}}) {
	    if (!open(FF, $file)) {
		if ($self->{action} eq 'check' && !$self->{include_optional}) {
		    $self->print_to_server("Open of '$file' failed: $!",
					   $Amanda::Script_App::ERROR);
		}
		next;
	    }
	    while (<FF>) {
		chomp;
		if ($self->{action} eq "restore" and
		    defined $self->{'subdir'}) {
		    $_ =~ s/^\./$self->{'subdir'}/;
		}
		push @{$self->{include}}, $_;
	    }
	    close(FF);
	}

<<<<<<< HEAD
	# add command line include for amrestore
	if ($self->{action} eq "restore") {
		for(my $i=1;defined $ARGV[$i]; $i++) {
		my $param = $ARGV[$i];
		$param =~ /^(.*)$/;
		$_ = $1;
		if (defined $self->{'subdir'}) {
		    $_ =~ s/^\./$self->{'subdir'}/;
		}
		push @{$self->{include}}, $1;
	    }
	}
=======
    if ($to_parse =~ m{^/{2}}) {
	$share      = $host = "//$flds[0]";
	$share      .= "/$flds[1]" if ( notNull($flds[1]) );
	$stdshare   = $share;
	$stdshare   =~ tr{/}{\\};
    } else {
	$share      = $host = "\\\\$flds[0]";
	$share      .= "\\$flds[1]" if ( notNull($flds[1]) );
	$stdshare   = $share;
>>>>>>> c9b864a7
    }
}

# on entry:
#   $self->{target} == //host/share/subdir           \\host\share\subdir
#   or
#   $self->{device}    == //host/share/subdir		\\host\share\subdir
# on exit:
#   $self->{cifshost}   = //host			\\host
#   $self->{share}      = //host/share			\\host\share
#   $self->{sambashare} = \\host\share			\\host\share
#   $self->{subdir}     = subdir			subdir
sub parsesharename {
    my $self = shift;
    my $to_parse = $self->{target};
    $to_parse = $self->{device} if !defined $to_parse;;

<<<<<<< HEAD
    return if !defined $to_parse;
    if ($to_parse =~ /^\\\\/) {
	$self->{unc}          = 1;
    } else {
	$self->{unc}          = 0;
    }
=======
    my $to_parse = notNull($self->{target}) || notNull($self->{device}); # use a non-null value but dont show an error

    my ($norm) = normalize_share($to_parse);

    return
    	if (isNull($norm));
>>>>>>> c9b864a7

    if ($self->{unc}) {
	if ($to_parse =~ m,^(\\\\[^\\]+\\[^\\]+)\\(.*)$,) {
	    $self->{share} = $1;
	    $self->{subdir} = $2
	} else {
	    $self->{share} = $to_parse
	}
	$self->{sambashare} = $self->{share};
	$to_parse =~ m,^(\\\\[^\\]+)\\[^\\]+,;
	$self->{cifshost} = $1;
    } else {
	if ($to_parse =~ m,^(//[^/]+/[^/]+)/(.*)$,) {
	    $self->{share} = $1;
	    $self->{subdir} = $2
	} else {
	    $self->{share} = $to_parse
	}
	$self->{sambashare} = $self->{share};
	$self->{sambashare} =~ s,/,\\,g;
	$to_parse =~ m,^(//[^/]+)/[^/]+,;
	$self->{cifshost} = $1;
    }
}


# Read $self->{amandapass} file.
# on entry:
#   $self->{cifshost} == //host/share
#   $self->{share} == //host/share
# on exit:
#   $self->{domain}   = domain to connect to.
#   $self->{username} = username (-U)
#   $self->{password} = password
sub findpass {
    my $self = shift;

    my $amandapass;
    my $line;

    $self->{domain} = undef;
    $self->{username} = undef;
    $self->{password} = undef;

    debug("amandapass: $self->{amandapass}");
    if (!open($amandapass, $self->{amandapass})) {
	if ($self->{allow_anonymous}) {
<<<<<<< HEAD
	    $self->{username} = $self->{allow_anonymous};
	    debug("cannot open password file '$self->{amandapass}': $!\n");
	    debug("Using anonymous user: $self->{username}");
	    return;
	} else {
	    $self->print_to_server_and_die(
			"cannot open password file '$self->{amandapass}': $!",
			$Amanda::Script_App::ERROR);
	}
=======
            $self->{username} = $self->{allow_anonymous};
            debug("cannot open password file '$self->{amandapass}': $!\n");
            debug("Using anonymous user: $self->{username}");
            return;
        }
        $self->print_to_server_and_die(
                    "cannot open password file '$self->{amandapass}': $!",
                    $Amanda::Script_App::ERROR);
        return;
>>>>>>> c9b864a7
    }

    while ($line = <$amandapass>) {
	chomp $line;
<<<<<<< HEAD
	next if $line =~ /^#/;
	my ($diskname, $userpasswd, $domain, $extra) = Amanda::Util::split_quoted_string_friendly($line);
	if ($extra) {
	    debug("Trailling characters ignored in amandapass line");
	}
	if (defined $diskname &&
	    ($diskname eq '*' ||
	     ($self->{unc}==0 && $diskname =~ m,^(//[^/]+)/\*$, && $1 eq $self->{cifshost}) ||
	     ($self->{unc}==1 && $diskname =~ m,^(\\\\[^\\]+)\\\*$, && $1 eq $self->{cifshost}) ||
	     $diskname eq $self->{share} ||
	     $diskname eq $self->{sambashare})) {
	    if (defined $userpasswd && $userpasswd ne "") {
	        $self->{domain} = $domain if defined $domain && $domain ne "";
	        my ($username, $password) = split('%', $userpasswd, 2);
	        $self->{username} = $username;
		if ($password =~ /^6G\!dr(.*)/) {
		    my $base64 = $1;
		    $password = MIME::Base64::decode($base64);
		    chomp($password);
		}
	        $self->{password} = $password;
		$self->{password} = undef if (defined $password && $password eq "");
            } else {
	        $self->{username} = "guest";
            }
	    close($amandapass);
	    return;
	}
=======
	next if $line =~ m{^#};

	($diskname, $userpasswd, $domain, $extra) = Amanda::Util::split_quoted_string_friendly($line);

        debug("Trailling characters ignored in amandapass line: $extra")
            if ($extra);

        my $diskpath = normalize_share($diskname);

        next if (isNull($diskpath));

        last if ($diskname eq '*');
        last if ($diskpath->{stdshare} eq $self->{sambashare});
        last if ($diskpath->{stdshare} =~ m{\\[*]$} && $diskpath->{host} eq $self->{cifshost});
>>>>>>> c9b864a7
    }
    close($amandapass);
<<<<<<< HEAD
    if ($self->{allow_anonymous}) {
	$self->{username} = $self->{allow_anonymous};
	debug("Cannot find password for share $self->{share} in $self->{amandapass}");
	debug("Using anonymous user: $self->{username}");
	return;
=======

    if (!$line && !$self->{allow_anonymous}) {
        $self->print_to_server_and_die(
            "Cannot find password for share $self->{share} in $self->{amandapass}",
            $Amanda::Script_App::ERROR);
        return;                                             ##### RETURN #####
    }

    if (!$line) {
        $self->{username} = $self->{allow_anonymous};
        debug("Cannot find password for share $self->{share} in $self->{amandapass}");
        debug("Using anonymous user: $self->{username}");
        return;                                             ##### RETURN #####
    }

    #
    # found an entry...
    #

    if (isNull($userpasswd)) {
        $self->{username} = "guest";
        return;                                          ##### RETURN #####
    }

    $self->{domain} = $domain
       if (notNull($domain));

    my ($username, $password) = split('%', $userpasswd, 2);

    $username =~ s{@*$}{};

    $self->{username} = $username;
    if ($password =~ m{^6G\!dr(.*)}) {
        my $base64 = $1;
        $password = MIME::Base64::decode($base64);
        chomp($password);
>>>>>>> c9b864a7
    }
    $self->print_to_server_and_die(
	"Cannot find password for share $self->{share} in $self->{amandapass}",
	$Amanda::Script_App::ERROR);
}

sub command_support {
    my $self = shift;

    print "CONFIG YES\n";
    print "HOST YES\n";
    print "DISK YES\n";
    print "MAX-LEVEL 1\n";
    print "INDEX-LINE YES\n";
    print "INDEX-XML NO\n";
    print "MESSAGE-LINE YES\n";
    print "MESSAGE-XML NO\n";
    print "RECORD YES\n";
    print "COLLECTION NO\n";
    print "MULTI-ESTIMATE NO\n";
    print "CALCSIZE NO\n";
    print "CLIENT-ESTIMATE YES\n";
    print "EXCLUDE-FILE YES\n";
    print "EXCLUDE-LIST YES\n";
    print "EXCLUDE-OPTIONAL YES\n";
    print "INCLUDE-FILE YES\n";
    print "INCLUDE-LIST YES\n";
    print "INCLUDE-OPTIONAL YES\n";
    print "RECOVER-MODE SMB\n";
}

<<<<<<< HEAD
=======
sub spawn_smbclient {
    my ($self, $ref_stdout,$ref_stderr,@call_args) = @_;
    # my ($password_rdr, $password_wtr);
    my ($authstring);
    my ($sys_lc_ctype) = ( exists($ENV{LC_CTYPE}) ? $ENV{LC_CTYPE} : undef );
    my ($err);
    my $pid;

    my @cmd = ($self->{smbclient});

    # create no-close-on-exec flags
    # ... add 8 more FDs (to have room)
    #$^F = 10;
    # pipe($password_rdr, $password_wtr);
    #$^F = 2;
    # $^F -= 8;  # put back again

    my $tmpfile = qx{mktemp -p @amdatadir@/tmp};
    chomp $tmpfile;
    chmod(0600,$tmpfile);

    $self->{tmpfile} = $tmpfile;

    # prepare command ....
    push @cmd, $self->{share};

    # share-specific password is defined-as-empty if no password sent..
    push @cmd, "" if (isNull($self->{password})); #
    push @cmd, "-b", "0";
    push @cmd, "-N";
    push @cmd, "-A", $tmpfile;
    push @cmd, "-E";                        # stderr output
    push @cmd, "-D", $self->{subdir}
        if (notNull($self->{subdir}));
    push @cmd, "-m", "SMB2";

    push @cmd, @call_args; # and all the rest...

    debug("to execute: '" . $self->{smbclient} . "' '" .
          join("' '", @cmd)."'");

    # no reason to fear buffering for this little file (UNIX format!)
    $authstring .= "username=$self->{username}\n";
    $authstring .= "password=$self->{password}\n"
       if ( notNull($self->{password}) );
    $authstring .= "domain=" . uc($self->{domain}). "\n"
        if (notNull($self->{domain}));

    debug("No password")
        if (isNull($self->{password}));

    # write and close w/reader open(!)
    # prevents SIGPIPE because reader is still open
    open(AUTH,">$tmpfile");
    print AUTH ($authstring);
    close AUTH;

    my ($stdin) = ( grep { m{^-\w*x} } @cmd ) ? "<&STDIN" : "<&DEVNULL";

    eval {
        open(DEVNULL,"+</dev/null");

        # simpler to pass the fd...
        my ($devnull) = ">&DEVNULL";
        $ref_stdout = \$devnull if ( not ref $ref_stdout ); # ref-to-string .. becomes glob
        $ref_stderr = \$devnull if ( not ref $ref_stderr ); # ref-to-string .. becomes glob

        # handle un-defined state like ||
	$$ref_stdout //= Symbol::gensym;
	$$ref_stderr //= Symbol::gensym;

	# debug(sprintf("smbclient cmd: ($stdin / $$ref_stdout / $$ref_stderr) auth file string\n$authstring"));

        $ENV{LC_CTYPE} = 'en_US.UTF-8';
        $pid = open3($stdin, $$ref_stdout, $$ref_stderr, @cmd);
        delete $ENV{LC_CTYPE};

        debug(sprintf("smbclient cmd: done pid=%d %s %s %s: $!",$pid, $stdin, $$ref_stdout,$$ref_stderr));

        close(DEVNULL);
        $ENV{LC_CTYPE} = $sys_lc_ctype
            if ( defined($sys_lc_ctype) );

        1;  # dont fail this block
    } || do {
        close(DEVNULL);
        delete $ENV{LC_CTYPE};
        $ENV{LC_CTYPE} = $sys_lc_ctype
            if ( defined($sys_lc_ctype) );
        debug(sprintf("ERROR: smbclient cmd: r=$pid '%s' stdin=%s stdout=%s stderr=%s",join("' '",@cmd),$stdin, $$ref_stdout,$$ref_stderr));
        return 0;  # invalid pid
    };

    debug(sprintf("INFO: smbclient ok cmd: r=$pid '%s' stdin=%s stdout=%s stderr=%s",join("' '",@cmd),$stdin, $$ref_stdout,$$ref_stderr));

    # now process has its own FD for reader...
    # $password_rdr->close() if ( $password_rdr );
    # caller must *wait* on the process..
    return $pid;
}


>>>>>>> c9b864a7
sub command_selfcheck {
    my $self = shift;

    $self->print_to_server("disk " . quote_string($self->{disk}),
			   $Amanda::Script_App::GOOD);

    $self->print_to_server("amsamba version " . $Amanda::Constants::VERSION,
			   $Amanda::Script_App::GOOD);
    #check binary
    if (!defined($self->{smbclient}) || $self->{smbclient} eq "") {
	$self->print_to_server(
	    "smbclient not set; you must define the SMBCLIENT-PATH property",
	    $Amanda::Script_App::ERROR);
    }
    elsif (! -e $self->{smbclient}) {
	$self->print_to_server("$self->{smbclient} doesn't exist",
			       $Amanda::Script_App::ERROR);
    }
    elsif (! -x $self->{smbclient}) {
	$self->print_to_server("$self->{smbclient} is not executable",
			       $Amanda::Script_App::ERROR);
    } else {
	my @sv = `$self->{smbclient} --version`;
	if ($? >> 8 == 0) {
	    $sv[0] =~ m{^[^0-9]*(.*)$};
	    my $sv = $1;
	    $self->print_to_server("amsamba smbclient-version $sv / $self->{smbclient_version}",
				   $Amanda::Script_App::GOOD);
	} else {
	    $self->print_to_server(
		"[Can't get " . $self->{smbclient} . " version]\n",
		$Amanda::Script_App::ERROR);
	}
    }

    $self->print_to_server("$self->{smbclient}",
			   $Amanda::Script_App::GOOD);
    if (!defined $self->{disk} || !defined $self->{device}) {
	return;
    }
    $self->parsesharename();
    $self->findpass();
    $self->validate_inexclude();

    print "OK " . $self->{share} . "\n";
    print "OK " . $self->{device} . "\n";
<<<<<<< HEAD
    print "OK " . $self->{target} . "\n" if defined $self->{target};

    my ($password_rdr, $password_wtr);
    if (defined $self->{password}) {
	# Don't set close-on-exec
        $^F=10;
        pipe($password_rdr, $password_wtr);
        $^F=2;
        $password_wtr->autoflush(1);
=======
    print "OK " . $self->{target} . "\n" if ( notNull($self->{target}) );

    my ($stderr);
    my (@cmd) = ( '-c', 'quit' );

    # no need for stdout
    my ($pid) = $self->spawn_smbclient(undef,\$stderr, @cmd);

    if ( ! $pid || ! $stderr ) {
	$self->print_to_server(sprintf("check smbclient: failed to spawn w/[%s]: %d %s",
                                join("' '",@cmd), ( defined($pid) ? $pid : -1 ), $stderr.""),
                                $Amanda::Script_App::ERROR);
        close($stderr) if ( $stderr );
        unlink($self->{include_filename})
           if ( notNull($self->{include_filename}) );
	return;
>>>>>>> c9b864a7
    }
    my($wtr, $rdr, $err);
    $err = Symbol::gensym;
    my $pid = open3($wtr, $rdr, $err, "-");
    if ($pid == 0) {
	#child
        if (defined $self->{password}) {
	    my $ff = $password_rdr->fileno;
	    debug("password_rdr $ff");
	    $password_wtr->close();
	    $ENV{PASSWD_FD} = $password_rdr->fileno;
	}
	close(1);
	close(2);
	my @ARGV = ();
	push @ARGV, $self->{smbclient}, $self->{share};
	push @ARGV, "" if (!defined $self->{password});
	push @ARGV, "-U", $self->{username},
		    "-E";
	if (defined $self->{domain}) {
	    push @ARGV, "-W", $self->{domain},
	}
	if (defined $self->{subdir}) {
	    push @ARGV, "-D", $self->{subdir},
	}
	push @ARGV, "-c", "quit";
	debug("execute: " . $self->{smbclient} . " " .
	      join(" ", @ARGV));
	$ENV{'LC_CTYPE'} = 'en_US.UTF-8';
	exec {$self->{smbclient}} @ARGV;
    }
    #parent
    if (defined $self->{password}) {
        my $ff = $password_wtr->fileno;
        debug("password_wtr $ff");
        $password_wtr->print("$self->{password}\n");
        $password_wtr->print("$self->{password}\n");
        $password_wtr->close();
        $password_rdr->close();
    } else {
	debug("No password");
    }
    close($wtr);
    close($rdr);
    while (<$err>) {
	chomp;
	debug("stderr: " . $_);
	next if m{^Domain=};
	next if m{^WARNING}g;
	next if m{^Unable to initialize messaging context}g;
	# message if samba server is configured with 'security = share'
	next if m{Server not using user level security and no password supplied.};
	$self->print_to_server("smbclient: $_",
			       $Amanda::Script_App::ERROR);
    }
<<<<<<< HEAD
    close($err);
    waitpid($pid, 0);
=======
    close($stderr) if ( $stderr );
    waitpid($pid, 0) if ( $pid );
    unlink($self->{tmpfile})
       if ( notNull($self->{tmpfile}) );
    unlink($self->{include_filename})
       if ( notNull($self->{include_filename}) );
>>>>>>> c9b864a7
    #check statefile
    #check amdevice
}

sub command_estimate {
    my $self = shift;

    $self->parsesharename();
    $self->findpass();
    $self->validate_inexclude();

    my $level = $self->{level}[0];
<<<<<<< HEAD
    my ($password_rdr, $password_wtr);
    if (defined $self->{password}) {
	# Don't set close-on-exec
        $^F=10;
        pipe($password_rdr,  $password_wtr);
        $^F=2;
        $password_wtr->autoflush(1);
=======
    my $archive = ( $level ? 1 : 0 );
    my ($pid,$stderr);
    my (@cmd) = ( '-c', "archive ${archive};recurse;du *" );

    $pid = $self->spawn_smbclient(undef, \$stderr, @cmd); # needs '*' for current dir (from {subdir}) and below

    if ( ! $pid || ! $stderr ) {
	$self->print_to_server(sprintf("estimate smbclient: failed to spawn w/[%s]: %d %s",
                                join("' '",@cmd), ( defined($pid) ? $pid : -1 ), $stderr.""),
                                $Amanda::Script_App::ERROR);
        close($stderr) if ( $stderr );
        unlink($self->{include_filename})
           if ( notNull($self->{include_filename}) );
	return;
>>>>>>> c9b864a7
    }
    my($wtr, $rdr, $err);
    $err = Symbol::gensym;
    my $pid = open3($wtr, $rdr, $err, "-");
    if ($pid == 0) {
	#child
        if (defined $self->{password}) {
	    my $ff = $password_rdr->fileno;
	    debug("password_rdr $ff");
	    $password_wtr->close();
	    $ENV{PASSWD_FD} = $password_rdr->fileno;
	}
	close(0);
	close(1);
	my @ARGV = ();
	push @ARGV, $self->{smbclient}, $self->{share};
	push @ARGV, "" if (!defined($self->{password}));
	push @ARGV, "-d", "0",
		    "-U", $self->{username},
		    "-E";
	if (defined $self->{domain}) {
	    push @ARGV, "-W", $self->{domain},
	}
	if (defined $self->{subdir}) {
	    push @ARGV, "-D", $self->{subdir},
	}
	if ($level == 0) {
	    push @ARGV, "-c", "archive 0;recurse;du *"; # needs '*' for current dir (from {subdir}) and below
	} else {
	    push @ARGV, "-c", "archive 1;recurse;du *";
	}
	debug("execute: " . $self->{smbclient} . " " .
	      join(" ", @ARGV));
	$ENV{'LC_CTYPE'} = 'en_US.UTF-8';
	exec {$self->{smbclient}} @ARGV;
    }
    #parent
    if (defined $self->{password}) {
        my $ff = $password_wtr->fileno;
        debug("password_wtr $ff");
        $password_wtr->print("$self->{password}\n");
        $password_wtr->print("$self->{password}\n");
        $password_wtr->close();
        $password_rdr->close();
    }
    close($wtr);
    close($rdr);
    my $size = $self->parse_estimate($err);
    close($err);
    output_size($level, $size);
    waitpid($pid, 0);
}

sub parse_estimate {
    my $self = shift;
    my($fh)  = shift;
    my($size) = -1;
    while(<$fh>) {
	chomp;
	next if m{^\s*$};
	next if m{blocks of size};
	next if m{blocks available};
	next if m{^\s*$};
	next if m{^Domain=};
	next if m{dumped \d+ files and directories};
	next if m{^WARNING}g;
	next if m{^Unable to initialize messaging context}g;
	# message if samba server is configured with 'security = share'
	next if m{Server not using user level security and no password supplied.};
	debug("stderr: $_");
	if ($_ =~ m{^Total number of bytes: (\d*)}) {
	    $size = $1;
	    last;
	} else {
	    $self->print_to_server("smbclient: $_",
				   $Amanda::Script_App::ERROR);
	}
    }
<<<<<<< HEAD
    return $size;
=======
    close($stderr);
    waitpid($pid, 0) if ( $pid );
    unlink($self->{tmpfile})
       if ( notNull($self->{tmpfile}) );
    unlink($self->{include_filename})
       if ( notNull($self->{include_filename}) );

    output_size($level, $size);
>>>>>>> c9b864a7
}

sub output_size {
   my($level) = shift;
   my($size) = shift;
   if($size == -1) {
      print "$level -1 -1\n";
      #exit 2;
   }
   else {
      my($ksize) = int $size / (1024);
      $ksize=32 if ($ksize<32);
      print "$level $ksize 1\n";
   }
}

sub send_empty_tar_file {
    my $self = shift;
    my ($out1, $out2) = @_;
    my $out;
    my $buf;
    my $size;

    Amanda::Debug::debug("Create empty archive with: tar --create --file=- --files-from=/dev/null");
    open2($out, undef, "tar", "--create", "--file=-", "--files-from=/dev/null");

    while(($size = sysread($out, $buf, 32768))) {
	syswrite($out1, $buf, $size);
	syswrite($out2, $buf, $size);
    }
}

sub command_backup {
    my $self = shift;

    my $level = $self->{level}[0];

    $self->parsesharename();
    $self->findpass();
    $self->validate_inexclude();

<<<<<<< HEAD
    my ($password_rdr, $password_wtr);
    if (defined $self->{password}) {
	# Don't set close-on-exec
        $^F=10;
        pipe($password_rdr,  $password_wtr);
        $^F=2;
        $password_wtr->autoflush(1);
=======
    my ($pid);
    my($smbclient_rdr, $smbclient_err);
    my (@cmd);

    push @cmd, "-d", "0";
    push @cmd, "-c", "";

    # tarmode quiet is missing/defaulted later on
    # tar flag "q" is missing in later versions
    if ( $self->{smbclient_version} gt "004.011.999" ) {
        $cmd[$#cmd] .= "tarmode $full_or_inc hidden system; tarmode noverbose;";
        $cmd[$#cmd] .= " tar c";
    } else {
        $cmd[$#cmd] .= "tarmode $full_or_inc hidden system;";
        $cmd[$#cmd] .= " tar cq";
    }
    $cmd[$#cmd] .= "r" if ($self->{regex_match}); # wildcards in the inc/exc patterns
    $cmd[$#cmd] .= "X" if (@{$self->{exclude}}); # not both
    $cmd[$#cmd] .= "I" if (@{$self->{include}}); # not both
    $cmd[$#cmd] .= " - ";
    $cmd[$#cmd] .= " @{$self->{exclude}}" if (@{$self->{exclude}}); # not both
    $cmd[$#cmd] .= " @{$self->{include}}" if (@{$self->{include}}); # not both

    $pid = $self->spawn_smbclient(\$smbclient_rdr, \$smbclient_err, @cmd);

    if ( ! $pid || ! $smbclient_rdr || ! $smbclient_err ) {
	$self->print_to_server(sprintf("backup smbclient: failed to spawn w/[%s]: %d %s %s",
                                join("' '",@cmd), ( defined($pid) ? $pid : -1 ),
                                $smbclient_rdr."", $smbclient_err.""),
                                $Amanda::Script_App::ERROR);
        close($smbclient_rdr) if ( $smbclient_rdr );
        close($smbclient_err) if ( $smbclient_err );
        unlink($self->{include_filename})
           if ( notNull($self->{include_filename}) );
        return;
>>>>>>> c9b864a7
    }
    my($smbclient_wtr, $smbclient_rdr, $smbclient_err);
    $smbclient_err = Symbol::gensym;
    my $pid = open3($smbclient_wtr, $smbclient_rdr, $smbclient_err, "-");
    if ($pid == 0) {
	#child
	if (defined $self->{password}) {
	    my $ff = $password_rdr->fileno;
	    debug("password_rdr $ff");
	    $password_wtr->close();
	    $ENV{PASSWD_FD} = $password_rdr->fileno;
	}
	my @ARGV = ();
	push @ARGV, $self->{smbclient}, $self->{share};
	push @ARGV, "" if (!defined($self->{password}));
	push @ARGV, "-d", "0",
		    "-U", $self->{username},
		    "-E";
	if (defined $self->{domain}) {
	    push @ARGV, "-W", $self->{domain},
	}
	if (defined $self->{subdir}) {
	    push @ARGV, "-D", $self->{subdir},
	}

	my $comm ;
	if ($level == 0) {
	    $comm = "tarmode full reset hidden system quiet;";
	} else {
	    $comm = "tarmode inc noreset hidden system quiet;";
	}
	$comm .= " tar c";
	if ($self->{'regex_match'}) {
	    $comm .= "r";
	}
	if ($#{$self->{exclude}} >= 0) {
	    $comm .= "X";
	}
	if ($#{$self->{include}} >= 0) {
	    $comm .= "I";
	}
	$comm .= " -";
	if ($#{$self->{exclude}} >= 0) {
	    $comm .= " " . join(" ", @{$self->{exclude}});
	}
	if ($#{$self->{include}} >= 0) {
	    $comm .= " " . join(" ", @{$self->{include}});
	}
	push @ARGV, "-c", $comm;
	debug("execute: " . $self->{smbclient} . " " .
	      join(" ", @ARGV));
	$ENV{'LC_CTYPE'} = 'en_US.UTF-8';
	exec {$self->{smbclient}} @ARGV;
    }

    if (defined $self->{password}) {
        my $ff = $password_wtr->fileno;
        debug("password_wtr $ff");
        $password_wtr->print("$self->{password}\n");
        $password_wtr->print("$self->{password}\n");
        $password_wtr->close();
        $password_rdr->close();
    } else {
	debug("No password");
    }
    close($smbclient_wtr);

    #index process
    my $index_wtr;
    my $index_rdr;
    my $index_err = Symbol::gensym;;
    debug("$self->{gnutar} -tf -");
    my $pid_index1 = open3($index_wtr, $index_rdr, $index_err, $self->{gnutar}, "-tf", "-");
    my $size = -1;
    my $index_fd = $index_rdr->fileno;
    debug("index $index_fd");
    my $indexout_fd;
    if (defined($self->{index})) {
	open($indexout_fd, '>&=4') ||
	    $self->print_to_server_and_die("Can't open indexout_fd: $!",
					   $Amanda::Script_App::ERROR);
    }

    my $file_to_close = 3;
    my $smbclient_stdout_src = Amanda::MainLoop::fd_source($smbclient_rdr,
				$G_IO_IN|$G_IO_HUP|$G_IO_ERR);
    my $smbclient_stderr_src = Amanda::MainLoop::fd_source($smbclient_err,
				$G_IO_IN|$G_IO_HUP|$G_IO_ERR);
    my $index_tar_stdout_src = Amanda::MainLoop::fd_source($index_rdr,
				$G_IO_IN|$G_IO_HUP|$G_IO_ERR);
    my $index_tar_stderr_src = Amanda::MainLoop::fd_source($index_err,
				$G_IO_IN|$G_IO_HUP|$G_IO_ERR);

    my $smbclient_stdout_done = 0;
    my $smbclient_stderr_done = 0;
    my $data_size = 0;
    my $nb_files = 0;
    $smbclient_stdout_src->set_callback(sub {
	my $buf;
	my $blocksize = -1;
	$blocksize = sysread($smbclient_rdr, $buf, 32768);
	if (!$blocksize) {
	    $file_to_close--;
	    $smbclient_stdout_src->remove();
	    $smbclient_stdout_done = 1;
	    if ($smbclient_stderr_done) {
		if ($data_size == 0 and $nb_files == 0 and $size == 0) {
		    $self->send_empty_tar_file(*STDOUT, $index_wtr);
		}
		close($index_wtr);
		close(STDOUT);
	    }
	    close($smbclient_rdr);
	    Amanda::MainLoop::quit() if $file_to_close == 0;
	    return;
	}
	$data_size += $blocksize;
	syswrite(STDOUT, $buf, $blocksize);
	syswrite($index_wtr, $buf, $blocksize);
    });

    $smbclient_stderr_src->set_callback(sub {
	my $line = <$smbclient_err>;
	if (!defined $line) {
	    $file_to_close--;
	    $smbclient_stderr_src->remove();
	    $smbclient_stderr_done = 1;
	    if ($smbclient_stdout_done) {
		if ($data_size == 0 and $nb_files == 0 and $size == 0) {
		    $self->send_empty_tar_file(*STDOUT, $index_wtr);
		}
		close($index_wtr);
		close(STDOUT);
	    }
	    close ($smbclient_err);
	    Amanda::MainLoop::quit() if $file_to_close == 0;
	    return;
	}
	chomp $line;
	debug("stderr: " . $line);
<<<<<<< HEAD
	return if $line =~ /Domain=/;
	return if $line =~ /tarmode is now /;
	return if $line =~ /tar_re_search set/;
	return if $line =~ /WARNING/g;
	return if $line =~ /^Unable to initialize messaging context/;
	if ($line =~ /dumped (\d+) files and directories/) {
=======
	return if $line =~ m{Domain=};
	return if $line =~ m{tarmode is now };
	return if $line =~ m{tar_re_search set};
	return if $line =~ m{WARNING}s;
	return if $line =~ m{^Unable to initialize messaging context};
	if ($line =~ m{dumped (\d+) files and directories}) {
>>>>>>> c9b864a7
	    $nb_files = $1;
	    return;
	}
	# message if samba server is configured with 'security = share'
	return if $line =~  m{Server not using user level security and no password supplied.};
	if ($line =~ m{Total bytes written: (\d*)}) {
	    $size = $1;
	    return;
	} elsif ($line =~ m{Total bytes received: (\d*)}) {
	    $size = $1;
	    return;
	}
	$self->print_to_server("smbclient: $line", $Amanda::Script_App::ERROR);
    });

    $index_tar_stdout_src->set_callback(sub {
	my $line = <$index_rdr>;
	if (!defined $line) {
	    $file_to_close--;
	    $index_tar_stdout_src->remove();
	    close($index_rdr);
	    close($indexout_fd);
	    Amanda::MainLoop::quit() if $file_to_close == 0;
	    return;
	}
	if ($line =~ /^\.\//) {
	    if(defined($indexout_fd)) {
		if(defined($self->{index})) {
		    $line =~ s/^\.//;
		    print $indexout_fd $line;
		}
	    }
	} else {
	    chomp $line;
<<<<<<< HEAD
	    if ($line =~ /Ignoring unknown extended header keyword/) {
=======

	    if ($line =~ m{Ignoring unknown extended header keyword}) {
>>>>>>> c9b864a7
		debug("tar stderr: $line");
	    } else {
		$self->print_to_server($line, $Amanda::Script_App::ERROR);
	    }
	}
    });

    $index_tar_stderr_src->set_callback(sub {
	my $line = <$index_err>;
	if (!defined $line) {
	    $file_to_close--;
	    $index_tar_stderr_src->remove();
	    close($index_err);
	    Amanda::MainLoop::quit() if $file_to_close == 0;
	    return;
	}
	chomp $line;
	if ($line =~ m{Ignoring unknown extended header keyword}) {
	    debug("tar stderr: $line");
	} else {
	    $self->print_to_server($line, $Amanda::Script_App::ERROR);
	}
    });

    Amanda::MainLoop::run();

    if ($size >= 0) {
	my $ksize = $size / 1024;
	if ($ksize < 32) {
	    $ksize = 32;
	}
	print {$self->{mesgout}} "sendbackup: size $ksize\n";
    }

<<<<<<< HEAD
    waitpid $pid, 0;
=======
    waitpid($pid, 0) if ( $pid );
    unlink($self->{tmpfile})
       if ( notNull($self->{tmpfile}) );
    unlink($self->{include_filename})
       if ( notNull($self->{include_filename}) );

>>>>>>> c9b864a7
    if ($? != 0) {
	$self->print_to_server_and_die("smbclient returned error",
				       $Amanda::Script_App::ERROR);
    }
}

<<<<<<< HEAD
sub parse_backup {
    my $self = shift;
    my($fhin, $fhout, $indexout) = @_;
    my $size  = -1;
    while(<$fhin>) {
	if ( /^\.\//) {
	    if(defined($indexout)) {
		if(defined($self->{index})) {
		    s/^\.//;
		    print $indexout $_;
		}
	    }
	}
	else {
	    print $fhout "? $_";
	}
    }
}

=======
>>>>>>> c9b864a7
sub command_index_from_output {
   index_from_output(0, 1);
}

sub index_from_output {
   my($fhin, $fhout) = @_;
   my($size) = -1;
   while(<$fhin>) {
      next if m{^Total bytes written:};
      next if !m{^\./};
      s{^\.}{};
      print $fhout $_;
   }
}

sub command_index {
    my $self = shift;
    my $index_fd;
    open2($index_fd, ">&0", $self->{gnutar}, "--list", "--file", "-") ||
	$self->print_to_server_and_die("Can't run $self->{gnutar}: $!",
				       $Amanda::Script_App::ERROR);
    index_from_output($index_fd, \*STDOUT);
}

sub create_smb_subdir {
    my ($self,$subdir) = @_;

    # create the CIFS subdir for restore [works if it exists already]
    notNull($self->{subdir}) || return;

    my $origsubdir = $self->{subdir};
    my $origdisk = normalize_share($self->{disk});

<<<<<<< HEAD
    if ($self->{recover_mode} eq "smb") {
	$self->validate_inexclude();
	$self->findpass();
	push @cmd, $self->{smbclient}, $self->{share};
	push @cmd, "-D", $self->{'subdir'} if defined $self->{'subdir'};
	push @cmd, "" if (!defined $self->{password});
	push @cmd, "-d", "0",
		   "-U", $self->{username};
	
	if (defined $self->{domain}) {
	    push @cmd, "-W", $self->{domain};
	}
	if (defined $self->{'include_filename'}) {
	    push @cmd, "-TFx", "-", "$self->{'include_filename'}";
	} else {
	    push @cmd, "-Tx", "-";
	    if ($#{$self->{include}} >= 0) {
		push @cmd, @{$self->{include}};
            }
	    for(my $i=1;defined $ARGV[$i]; $i++) {
		my $param = $ARGV[$i];
		$param =~ /^(.*)$/;
		push @cmd, $1;
	    }
	}
	my ($parent_rdr, $child_wtr);
	if (defined $self->{password}) {
	    # Don't set close-on-exec
	    $^F=10;
	    pipe($parent_rdr,  $child_wtr);
            $^F=2;
	    $child_wtr->autoflush(1);
	}
	my($wtr, $rdr, $err);
	$err = Symbol::gensym;
	my $pid = open3($wtr, $rdr, $err, "-");
	if ($pid == 0) {
	    $child_wtr->print($self->{password});
	    $child_wtr->close();
	    exit 0;
	}
	if (defined $self->{password}) {
	    $child_wtr->close();
	    $ENV{PASSWD_FD} = $parent_rdr->fileno;
	}
	debug("cmd:" . join(" ", @cmd));
	exec { $cmd[0] } @cmd;
	die("Can't exec '", $cmd[0], "'");
    } else {
	push @cmd, $self->{gnutar}, "-xpvf", "-";
	if (defined $self->{target}) {
	    if (!-d $self->{target}) {
		$self->print_to_server_and_die(
				       "Directory $self->{target}: $!",
				       $Amanda::Script_App::ERROR);
	    }
	    if (!-w $self->{target}) {
		$self->print_to_server_and_die(
				       "Directory $self->{target}: $!",
				       $Amanda::Script_App::ERROR);
	    }
	    push @cmd, "--directory", $self->{directory};
	}
	if ($#{$self->{include_list}} == 0) {
	    push @cmd, "--files-from", $self->{include_list}[0];
	}
	if ($#{$self->{exclude_list}} == 0) {
	    push @cmd, "--exclude-from", $self->{exclude_list}[0];
	}
	for(my $i=1;defined $ARGV[$i]; $i++) {
	    my $param = $ARGV[$i];
	    $param =~ /^(.*)$/;
	    push @cmd, $1;
	}
	debug("cmd:" . join(" ", @cmd));
	exec { $cmd[0] } @cmd;
	die("Can't exec '", $cmd[0], "'");
    }
=======
    $origdisk->{sambashare} =~ m{[\\/]};

    my $sep = ( $& ? $& : '\\' ); # slash or backslash
    my $path = "";
    my $cmds = "";
    my $pid;
    my $fulldir;

    # pre-create subdirs below target subdirs
    $fulldir = $origsubdir . $sep . $origdisk->{subdir}
        if ( notNull($origdisk->{subdir}) );
    # create target subdir only
    $fulldir = $origsubdir
        if ( isNull($origdisk->{subdir}) );

    my $n = ( $fulldir =~ m{[\\/]}g ) + 1; # number of split elements

    # start at root for these calls
    $self->{subdir} = $sep;
    for my $dir ( split(m{[\\/]}, $fulldir) )
    {
        --$n;
        {
            last if ( $dir eq "" );

            $path .= "$sep" if ( $path );
            $path .= "$dir";  # add to top-relative path.
            $cmds .= " ; " if ( $cmds );
            $cmds .= "mkdir \"${path}\"";

            # simply add more cmds if no need ...
            last if ( $n && length($cmds) < 40 );
        } continue {
            # need to keep $cmds from being too long
            $pid = $self->spawn_smbclient(">&STDERR",">&STDERR","-c","$cmds");
            waitpid($pid, 0) if ( $pid );
            $cmds = "";
        }
    }

    $pid = $self->spawn_smbclient(">&STDERR",">&STDERR","-c","$cmds");
    waitpid($pid, 0) if ( $pid );

    unlink($self->{tmpfile})
       if ( notNull($self->{tmpfile}) );

    $self->{subdir} = $origsubdir;
}

sub command_restore_gtar {
    my $self = shift;
    my @cmd = ();

    qx{mkdir -p $self->{target}};  # try it if possible..
    #
    # sending from archive straight to gnutar...
    #
    push @cmd, $self->{gnutar}, "-xpvf", "-";
    if ( notNull($self->{target}) ) {
        # die if not a writable directory...
        (-d $self->{target} && -w $self->{target})
           || $self->print_to_server_and_die( "Directory $self->{target}: $!", $Amanda::Script_App::ERROR);
        push @cmd, "--directory", $self->{target};
    }

    #
    # use collecting files if needed.. else put on command line
    #
    push @cmd, "--files-from=$_"   for (@{$self->{include_list}});
    push @cmd, "--exclude-from=$_" for (@{$self->{exclude_list}});
    push @cmd, "--exclude=$_"      for (@{$self->{exclude_file}});
    push @cmd, $_                  for (@{$self->{include_file}});

    debug("cmd: '" . join("' '", @cmd) . "'");
    exec { $cmd[0] } @cmd;
    die("Can't exec '", $cmd[0], "'");
    # does not return.. and no filtering of output..
}

sub command_restore {
    my $self = shift;
    my @cmd = ();

    $self->parsesharename();
    chdir(Amanda::Util::get_original_cwd());

    # handle a local-mode restore this way...
    return $self->command_restore_gtar()
        if ($self->{recover_mode} ne "smb");

    $self->validate_inexclude();
    $self->findpass();
    $self->create_smb_subdir();   # given a target location

    push @cmd, "-d", "1";
    push @cmd, "-TFx", "-", $self->{include_filename}
        if ($self->{include_filename});

    push @cmd, "-Tx", "-", ( @{$self->{include}}, @::CLI_ARGV )
        if (not $self->{include_filename});

    my ($stderr) = Symbol::gensym;
    my ($pid) = $self->spawn_smbclient(\$stderr,\$stderr,@cmd);

    if ( ! $pid || ! $stderr ) {
        $self->print_to_server(sprintf("restore smbclient: failed to spawn w/[%s]: %d %s",
                                join("' '",@cmd), ( defined($pid) ? $pid : -1 ), $stderr.""),
                                $Amanda::Script_App::ERROR);
        close($stderr) if ( $stderr );  # nothing in it
        unlink($self->{include_filename})
           if ( notNull($self->{include_filename}) );
        return;
    }

    while (<$stderr>) {
        chomp;
        next if m{^Domain=};
        next if m{^WARNING}m;
        next if m{^Unable to initialize messaging context}m;
        debug("stderr: " . $_);
        # message if samba server is configured with 'security = share'
        #next if m{Server not using user level security and no password supplied.};
        $self->print_to_server("smbclient: $_",
                               $Amanda::Script_App::ERROR);
    }
    close($stderr);
    waitpid($pid, 0) if ( $pid );
    unlink($self->{tmpfile})
       if ( notNull($self->{tmpfile}) );
    unlink($self->{include_filename})
       if ( notNull($self->{include_filename}) );
>>>>>>> c9b864a7
}

sub command_validate {
   my $self = shift;

   if (!defined($self->{gnutar}) || !-x $self->{gnutar}) {
      return $self->default_validate();
   }

   my(@cmd) = ($self->{gnutar}, "-tf", "-");
   debug("cmd:" . join(" ", @cmd));
   my $pid = open3('>&STDIN', '>&STDOUT', '>&STDERR', @cmd) ||
	$self->print_to_server_and_die("Unable to run @cmd: $!",
				       $Amanda::Script_App::ERROR);
   waitpid $pid, 0;
   if( $? != 0 ){
	$self->print_to_server_and_die("$self->{gnutar} returned error",
				       $Amanda::Script_App::ERROR);
   }
}

sub command_print_command {
}

package main;

use constant FALSE => "";

sub usage {
    print <<EOF;
Usage: amsamba <command> --config=<config> --host=<host> --disk=<disk> --device=<device> --level=<level> --index=<yes|no> --message=<text> --collection=<no> --record=<yes|no> --calcsize.
EOF
    exit(1);
}

my $opt_version;
my $opt_config;
my $opt_host;
my $opt_disk;
my $opt_device;
my @opt_level;
my $opt_index;
my $opt_message;
my $opt_collection;
my $opt_record;
my $opt_calcsize;
my $opt_gnutar_path;
my $opt_smbclient_path;
my $opt_amandapass;
my @opt_exclude_file;
my @opt_exclude_list;
my $opt_exclude_optional;
my @opt_include_file;
my @opt_include_list;
my $opt_include_optional;
my $opt_recover_mode;
my $opt_allow_anonymous;
my $opt_target;
my $opt_regex_match;

<<<<<<< HEAD
my @orig_argv = @ARGV;
=======
sub isNull($) {
    return !( $_[0] // FALSE); # true if first is undefined OR defined-and-false-valued
}
sub notNull($) {
    return $_[0] // FALSE;  # false if not defined OR if null-string
}
>>>>>>> c9b864a7

Getopt::Long::Configure(qw{bundling});
GetOptions(
    'version'            => \$opt_version,
    'config=s'           => \$opt_config,
    'host=s'             => \$opt_host,
    'disk=s'             => \$opt_disk,
    'device=s'           => \$opt_device,
    'level=s'            => \@opt_level,
    'index=s'            => \$opt_index,
    'message=s'          => \$opt_message,
    'collection=s'       => \$opt_collection,
    'record'             => \$opt_record,
    'calcsize'           => \$opt_calcsize,
    'gnutar-path=s'      => \$opt_gnutar_path,
    'smbclient-path=s'   => \$opt_smbclient_path,
    'amandapass=s'       => \$opt_amandapass,
    'exclude-file=s'     => \@opt_exclude_file,
    'exclude-list=s'     => \@opt_exclude_list,
    'exclude-optional=s' => \$opt_exclude_optional,
    'include-file=s'     => \@opt_include_file,
    'include-list=s'     => \@opt_include_list,
    'include-optional=s' => \$opt_include_optional,
    'recover-mode=s'     => \$opt_recover_mode,
    'allow-anonymous=s'  => \$opt_allow_anonymous,
    'target|directory=s' => \$opt_target,
    'regex-match=s'      => \$opt_regex_match,
) or usage();

if (defined $opt_version) {
    print "amsamba-" . $Amanda::Constants::VERSION , "\n";
    exit(0);
}

my $application = Amanda::Application::Amsamba->new($opt_config, $opt_host, $opt_disk, $opt_device, \@opt_level, $opt_index, $opt_message, $opt_collection, $opt_record, $opt_calcsize, $opt_gnutar_path, $opt_smbclient_path, $opt_amandapass, \@opt_exclude_file, \@opt_exclude_list, $opt_exclude_optional, \@opt_include_file, \@opt_include_list, $opt_include_optional, $opt_recover_mode, $opt_allow_anonymous, $opt_target, $opt_regex_match);

Amanda::Debug::debug("Arguments: " . join(' ', @orig_argv));

$application->do($ARGV[0]);
# NOTREACHED<|MERGE_RESOLUTION|>--- conflicted
+++ resolved
@@ -42,8 +42,6 @@
 use Amanda::MainLoop qw( :GIOCondition );
 use constant FALSE => "";
 
-<<<<<<< HEAD
-=======
 # skip first cmd, and snip out anything after \n if present in an arg
 our (@CLI_ARGV) = map {
        s{[\n].*}{};
@@ -59,73 +57,37 @@
     return $_[0] // FALSE;  # false if not defined OR if null-string
 }
 
->>>>>>> c9b864a7
 sub new {
     my $class = shift;
     my ($config, $host, $disk, $device, $level, $index, $message, $collection, $record, $calcsize, $gnutar_path, $smbclient_path, $amandapass, $exclude_file, $exclude_list, $exclude_optional, $include_file, $include_list, $include_optional, $recover_mode, $allow_anonymous, $target, $regex_match) = @_;
     my $self = $class->SUPER::new($config);
 
-<<<<<<< HEAD
-    if (defined $gnutar_path) {
-	$self->{gnutar}     = $gnutar_path;
-    } else {
-	$self->{gnutar}     = $Amanda::Constants::GNUTAR;
-    }
-    if (defined $smbclient_path) {
-	$self->{smbclient}  = $smbclient_path;
-    } else {
-	$self->{smbclient}  = $Amanda::Constants::SAMBA_CLIENT;
-    }
-    if (defined $amandapass) {
-	$self->{amandapass}  = config_dir_relative($amandapass);
-    } else {
-	$self->{amandapass}  = "$Amanda::Paths::CONFIG_DIR/amandapass";
-    }
-=======
     $self->{gnutar}     = $Amanda::Constants::GNUTAR;
-    $self->{smbclient}          = $Amanda::Constants::SAMBA_CLIENT;
+    $self->{smbclient}  = $Amanda::Constants::SAMBA_CLIENT;
     $self->{amandapass} = "$Amanda::Paths::CONFIG_DIR/amandapass";
 
     $self->{config}       = $config;
     $self->{host}         = $host;
     $self->{disk}         = $disk;  # used to create top dirs
     $self->{device}       = $device; # unused
->>>>>>> c9b864a7
-
-    $self->{config}           = $config;
-    $self->{host}             = $host;
-    if (defined $disk) {
-	$self->{disk}         = $disk;
-    } else {
-	$self->{disk}         = $device;
-    }
-    if (defined $device) {
-	$self->{device}       = $device;
-    } else {
-	$self->{device}       = $disk;
-    }
+
     $self->{level}            = [ @{$level} ];
     $self->{index}            = $index;
     $self->{message}          = $message;
     $self->{collection}       = $collection;
     $self->{record}           = $record;
     $self->{calcsize}         = $calcsize;
+    $self->{exclude}          = [];
     $self->{exclude_file}     = [ @{$exclude_file} ];
     $self->{exclude_list}     = [ @{$exclude_list} ];
     $self->{exclude_optional} = $exclude_optional;
+    $self->{include}          = [];
     $self->{include_file}     = [ @{$include_file} ];
     $self->{include_list}     = [ @{$include_list} ];
     $self->{include_optional} = $include_optional;
     $self->{recover_mode}     = $recover_mode;
     $self->{allow_anonymous}  = $allow_anonymous;
     $self->{target}           = $target;
-<<<<<<< HEAD
-    if ($regex_match =~ /^yes$/i) {
-	$self->{'regex_match'} = 1;
-    } else {
-	$self->{'regex_match'} = 0;
-    }
-=======
     $self->{regex_match}    = 0;
 
     $self->{gnutar}     = $gnutar_path
@@ -141,7 +103,6 @@
     chomp($self->{smbclient_version});
     $self->{smbclient_version} =~ s{^\D+}{};
     $self->{smbclient_version} = join(".", map { sprintf("%03d",($_+0)); } split(m{\.},$self->{smbclient_version}));
->>>>>>> c9b864a7
 
     return $self;
 }
@@ -157,56 +118,14 @@
 #  $self->{include_filename}
 sub validate_inexclude {
     my $self = shift;
-
-    if ($#{$self->{exclude_file}} + $#{$self->{exclude_list}} >= -1 &&
-	$#{$self->{include_file}} + $#{$self->{include_list}} >= -1) {
+    my ($n_incls) = @{$self->{include_file}} + @{$self->{include_list}};
+    my ($n_excls) = @{$self->{exclude_file}} + @{$self->{exclude_list}};
+
+    if ($n_incls > 0 && $n_excls > 0) {
 	$self->print_to_server_and_die("Can't have both include and exclude",
 				       $Amanda::Script_App::ERROR);
     }
 
-<<<<<<< HEAD
-    if ($#{$self->{exclude_file}} >= 0) {
-	$self->{exclude} = [ @{$self->{exclude_file}} ];
-    }
-    foreach my $file (@{$self->{exclude_list}}) {
-	if (!open(FF, $file)) {
-	    if ($self->{action} eq 'check' && !$self->{exclude_optional}) {
-		$self->print_to_server("Open of '$file' failed: $!",
-				       $Amanda::Script_App::ERROR);
-	    }
-	    next;
-	}
-	while (<FF>) {
-	    chomp;
-	    push @{$self->{exclude}}, $_;
-	}
-	close(FF);
-    }
-
-    if ($self->{action} eq "restore" and defined $self->{'include_list'}) {
-	# put all include in a single file $self->{'include_filename'}
-	$self->{'include_filename'} = "$AMANDA_TMPDIR/amsamba.$$.include";
-	open INC_FILE, ">$self->{'include_filename'}";
-	if ($#{$self->{include_file}} >= 0) {
-	    print INC_FILE "$self->{include_file}\n";
-	}
-	foreach my $file (@{$self->{include_list}}) {
-	    if (!open(FF, $file)) {
-		if ($self->{action} eq 'check' && !$self->{include_optional}) {
-		    $self->print_to_server("Open of '$file' failed: $!",
-					   $Amanda::Script_App::ERROR);
-		}
-		next;
-	    }
-	    while (<FF>) {
-		if (defined $self->{'subdir'}) {
-		    $_ =~ s/^\./$self->{'subdir'}/;
-		}
-		print INC_FILE;
-	    }
-	    close(FF);
-	}
-=======
     my $set = ( $n_incls > 0 ? $self->{include} : $self->{exclude} );
     my $setflists = ( $n_incls > 0 ? $self->{include_list} : $self->{exclude_list} );
     my $setitems = ( $n_incls > 0 ? $self->{include_file} : $self->{exclude_file} );
@@ -266,61 +185,19 @@
     # add command line include for amrestore
     close FULL_FILE;
 }
->>>>>>> c9b864a7
-
-	# add command line include for amrestore
-	for(my $i=1;defined $ARGV[$i]; $i++) {
-	    my $param = $ARGV[$i];
-	    $param =~ /^(.*)$/;
-	    $_ = $1;
-	    if (defined $self->{'subdir'}) {
-		$_ =~ s/^\./$self->{'subdir'}/;
-	    }
-	    $_ =~ s/\\([0-7]{3})/chr oct $1/eg;
-	    print INC_FILE "$_\n";
-	}
-
-	close INC_FILE;
-    } else {
-	# put all include in $self->{'include'} they will be added on
-	# command line.
-	if ($#{$self->{include_file}} >= 0) {
-	    $self->{include} = [ @{$self->{include_file}} ];
-	}
-
-	foreach my $file (@{$self->{include_list}}) {
-	    if (!open(FF, $file)) {
-		if ($self->{action} eq 'check' && !$self->{include_optional}) {
-		    $self->print_to_server("Open of '$file' failed: $!",
-					   $Amanda::Script_App::ERROR);
-		}
-		next;
-	    }
-	    while (<FF>) {
-		chomp;
-		if ($self->{action} eq "restore" and
-		    defined $self->{'subdir'}) {
-		    $_ =~ s/^\./$self->{'subdir'}/;
-		}
-		push @{$self->{include}}, $_;
-	    }
-	    close(FF);
-	}
-
-<<<<<<< HEAD
-	# add command line include for amrestore
-	if ($self->{action} eq "restore") {
-		for(my $i=1;defined $ARGV[$i]; $i++) {
-		my $param = $ARGV[$i];
-		$param =~ /^(.*)$/;
-		$_ = $1;
-		if (defined $self->{'subdir'}) {
-		    $_ =~ s/^\./$self->{'subdir'}/;
-		}
-		push @{$self->{include}}, $1;
-	    }
-	}
-=======
+
+sub normalize_share {
+    my $to_parse = $_[0];
+    my (@flds) = grep( m{.}, split(m{[\\/]+},$to_parse) );
+    my ($host,$share,$stdshare,$subdir);
+
+    return
+    	if (! @flds);
+
+    $subdir = $to_parse;
+    $subdir =~ s{^([\\/]+[^\\/]+)}{}; # slice off first field 
+    $subdir =~ s{^([\\/]+[^\\/]+)}{}; # slice off second field (if any)
+
     if ($to_parse =~ m{^/{2}}) {
 	$share      = $host = "//$flds[0]";
 	$share      .= "/$flds[1]" if ( notNull($flds[1]) );
@@ -330,8 +207,9 @@
 	$share      = $host = "\\\\$flds[0]";
 	$share      .= "\\$flds[1]" if ( notNull($flds[1]) );
 	$stdshare   = $share;
->>>>>>> c9b864a7
-    }
+    }
+
+    return { 'host' => $host, 'share' => $share, 'stdshare' => $stdshare, 'subdir' => $subdir };
 }
 
 # on entry:
@@ -345,47 +223,19 @@
 #   $self->{subdir}     = subdir			subdir
 sub parsesharename {
     my $self = shift;
-    my $to_parse = $self->{target};
-    $to_parse = $self->{device} if !defined $to_parse;;
-
-<<<<<<< HEAD
-    return if !defined $to_parse;
-    if ($to_parse =~ /^\\\\/) {
-	$self->{unc}          = 1;
-    } else {
-	$self->{unc}          = 0;
-    }
-=======
+
     my $to_parse = notNull($self->{target}) || notNull($self->{device}); # use a non-null value but dont show an error
 
     my ($norm) = normalize_share($to_parse);
 
     return
     	if (isNull($norm));
->>>>>>> c9b864a7
-
-    if ($self->{unc}) {
-	if ($to_parse =~ m,^(\\\\[^\\]+\\[^\\]+)\\(.*)$,) {
-	    $self->{share} = $1;
-	    $self->{subdir} = $2
-	} else {
-	    $self->{share} = $to_parse
-	}
-	$self->{sambashare} = $self->{share};
-	$to_parse =~ m,^(\\\\[^\\]+)\\[^\\]+,;
-	$self->{cifshost} = $1;
-    } else {
-	if ($to_parse =~ m,^(//[^/]+/[^/]+)/(.*)$,) {
-	    $self->{share} = $1;
-	    $self->{subdir} = $2
-	} else {
-	    $self->{share} = $to_parse
-	}
-	$self->{sambashare} = $self->{share};
-	$self->{sambashare} =~ s,/,\\,g;
-	$to_parse =~ m,^(//[^/]+)/[^/]+,;
-	$self->{cifshost} = $1;
-    }
+
+    $self->{unc}         = ( $norm->{"host"} =~ m{^/{2}} ) ? 0 : 1;
+    $self->{cifshost}    = $norm->{host};
+    $self->{share}       = $norm->{share};
+    $self->{sambashare}  = $norm->{stdshare};
+    $self->{subdir}      = $norm->{subdir};
 }
 
 
@@ -410,17 +260,6 @@
     debug("amandapass: $self->{amandapass}");
     if (!open($amandapass, $self->{amandapass})) {
 	if ($self->{allow_anonymous}) {
-<<<<<<< HEAD
-	    $self->{username} = $self->{allow_anonymous};
-	    debug("cannot open password file '$self->{amandapass}': $!\n");
-	    debug("Using anonymous user: $self->{username}");
-	    return;
-	} else {
-	    $self->print_to_server_and_die(
-			"cannot open password file '$self->{amandapass}': $!",
-			$Amanda::Script_App::ERROR);
-	}
-=======
             $self->{username} = $self->{allow_anonymous};
             debug("cannot open password file '$self->{amandapass}': $!\n");
             debug("Using anonymous user: $self->{username}");
@@ -430,41 +269,12 @@
                     "cannot open password file '$self->{amandapass}': $!",
                     $Amanda::Script_App::ERROR);
         return;
->>>>>>> c9b864a7
-    }
+    }
+
+    my ($diskname, $userpasswd, $domain, $extra);
 
     while ($line = <$amandapass>) {
 	chomp $line;
-<<<<<<< HEAD
-	next if $line =~ /^#/;
-	my ($diskname, $userpasswd, $domain, $extra) = Amanda::Util::split_quoted_string_friendly($line);
-	if ($extra) {
-	    debug("Trailling characters ignored in amandapass line");
-	}
-	if (defined $diskname &&
-	    ($diskname eq '*' ||
-	     ($self->{unc}==0 && $diskname =~ m,^(//[^/]+)/\*$, && $1 eq $self->{cifshost}) ||
-	     ($self->{unc}==1 && $diskname =~ m,^(\\\\[^\\]+)\\\*$, && $1 eq $self->{cifshost}) ||
-	     $diskname eq $self->{share} ||
-	     $diskname eq $self->{sambashare})) {
-	    if (defined $userpasswd && $userpasswd ne "") {
-	        $self->{domain} = $domain if defined $domain && $domain ne "";
-	        my ($username, $password) = split('%', $userpasswd, 2);
-	        $self->{username} = $username;
-		if ($password =~ /^6G\!dr(.*)/) {
-		    my $base64 = $1;
-		    $password = MIME::Base64::decode($base64);
-		    chomp($password);
-		}
-	        $self->{password} = $password;
-		$self->{password} = undef if (defined $password && $password eq "");
-            } else {
-	        $self->{username} = "guest";
-            }
-	    close($amandapass);
-	    return;
-	}
-=======
 	next if $line =~ m{^#};
 
 	($diskname, $userpasswd, $domain, $extra) = Amanda::Util::split_quoted_string_friendly($line);
@@ -479,16 +289,9 @@
         last if ($diskname eq '*');
         last if ($diskpath->{stdshare} eq $self->{sambashare});
         last if ($diskpath->{stdshare} =~ m{\\[*]$} && $diskpath->{host} eq $self->{cifshost});
->>>>>>> c9b864a7
-    }
+    }
+
     close($amandapass);
-<<<<<<< HEAD
-    if ($self->{allow_anonymous}) {
-	$self->{username} = $self->{allow_anonymous};
-	debug("Cannot find password for share $self->{share} in $self->{amandapass}");
-	debug("Using anonymous user: $self->{username}");
-	return;
-=======
 
     if (!$line && !$self->{allow_anonymous}) {
         $self->print_to_server_and_die(
@@ -525,11 +328,13 @@
         my $base64 = $1;
         $password = MIME::Base64::decode($base64);
         chomp($password);
->>>>>>> c9b864a7
-    }
-    $self->print_to_server_and_die(
-	"Cannot find password for share $self->{share} in $self->{amandapass}",
-	$Amanda::Script_App::ERROR);
+    }
+    $self->{password} = $password
+       if (notNull($password));
+
+    ( $self->{username} =~ s{\@(\w.+)$}{} ) && ( $self->{domain} = $1)
+	if ( isNull($self->{domain}) );
+
 }
 
 sub command_support {
@@ -557,8 +362,6 @@
     print "RECOVER-MODE SMB\n";
 }
 
-<<<<<<< HEAD
-=======
 sub spawn_smbclient {
     my ($self, $ref_stdout,$ref_stderr,@call_args) = @_;
     # my ($password_rdr, $password_wtr);
@@ -661,7 +464,6 @@
 }
 
 
->>>>>>> c9b864a7
 sub command_selfcheck {
     my $self = shift;
 
@@ -671,7 +473,7 @@
     $self->print_to_server("amsamba version " . $Amanda::Constants::VERSION,
 			   $Amanda::Script_App::GOOD);
     #check binary
-    if (!defined($self->{smbclient}) || $self->{smbclient} eq "") {
+    if (isNull($self->{smbclient})) {
 	$self->print_to_server(
 	    "smbclient not set; you must define the SMBCLIENT-PATH property",
 	    $Amanda::Script_App::ERROR);
@@ -699,26 +501,16 @@
 
     $self->print_to_server("$self->{smbclient}",
 			   $Amanda::Script_App::GOOD);
-    if (!defined $self->{disk} || !defined $self->{device}) {
-	return;
-    }
+
+    return if (isNull($self->{disk}));
+    return if (isNull($self->{device}));
+
     $self->parsesharename();
     $self->findpass();
     $self->validate_inexclude();
 
     print "OK " . $self->{share} . "\n";
     print "OK " . $self->{device} . "\n";
-<<<<<<< HEAD
-    print "OK " . $self->{target} . "\n" if defined $self->{target};
-
-    my ($password_rdr, $password_wtr);
-    if (defined $self->{password}) {
-	# Don't set close-on-exec
-        $^F=10;
-        pipe($password_rdr, $password_wtr);
-        $^F=2;
-        $password_wtr->autoflush(1);
-=======
     print "OK " . $self->{target} . "\n" if ( notNull($self->{target}) );
 
     my ($stderr);
@@ -735,52 +527,12 @@
         unlink($self->{include_filename})
            if ( notNull($self->{include_filename}) );
 	return;
->>>>>>> c9b864a7
-    }
-    my($wtr, $rdr, $err);
-    $err = Symbol::gensym;
-    my $pid = open3($wtr, $rdr, $err, "-");
-    if ($pid == 0) {
-	#child
-        if (defined $self->{password}) {
-	    my $ff = $password_rdr->fileno;
-	    debug("password_rdr $ff");
-	    $password_wtr->close();
-	    $ENV{PASSWD_FD} = $password_rdr->fileno;
-	}
-	close(1);
-	close(2);
-	my @ARGV = ();
-	push @ARGV, $self->{smbclient}, $self->{share};
-	push @ARGV, "" if (!defined $self->{password});
-	push @ARGV, "-U", $self->{username},
-		    "-E";
-	if (defined $self->{domain}) {
-	    push @ARGV, "-W", $self->{domain},
-	}
-	if (defined $self->{subdir}) {
-	    push @ARGV, "-D", $self->{subdir},
-	}
-	push @ARGV, "-c", "quit";
-	debug("execute: " . $self->{smbclient} . " " .
-	      join(" ", @ARGV));
-	$ENV{'LC_CTYPE'} = 'en_US.UTF-8';
-	exec {$self->{smbclient}} @ARGV;
-    }
-    #parent
-    if (defined $self->{password}) {
-        my $ff = $password_wtr->fileno;
-        debug("password_wtr $ff");
-        $password_wtr->print("$self->{password}\n");
-        $password_wtr->print("$self->{password}\n");
-        $password_wtr->close();
-        $password_rdr->close();
-    } else {
-	debug("No password");
-    }
-    close($wtr);
-    close($rdr);
-    while (<$err>) {
+    }
+
+    #
+    # must close only now (as forked process has copy)
+    #
+    while (<$stderr>) {
 	chomp;
 	debug("stderr: " . $_);
 	next if m{^Domain=};
@@ -791,17 +543,12 @@
 	$self->print_to_server("smbclient: $_",
 			       $Amanda::Script_App::ERROR);
     }
-<<<<<<< HEAD
-    close($err);
-    waitpid($pid, 0);
-=======
     close($stderr) if ( $stderr );
     waitpid($pid, 0) if ( $pid );
     unlink($self->{tmpfile})
        if ( notNull($self->{tmpfile}) );
     unlink($self->{include_filename})
        if ( notNull($self->{include_filename}) );
->>>>>>> c9b864a7
     #check statefile
     #check amdevice
 }
@@ -814,15 +561,6 @@
     $self->validate_inexclude();
 
     my $level = $self->{level}[0];
-<<<<<<< HEAD
-    my ($password_rdr, $password_wtr);
-    if (defined $self->{password}) {
-	# Don't set close-on-exec
-        $^F=10;
-        pipe($password_rdr,  $password_wtr);
-        $^F=2;
-        $password_wtr->autoflush(1);
-=======
     my $archive = ( $level ? 1 : 0 );
     my ($pid,$stderr);
     my (@cmd) = ( '-c', "archive ${archive};recurse;du *" );
@@ -837,65 +575,10 @@
         unlink($self->{include_filename})
            if ( notNull($self->{include_filename}) );
 	return;
->>>>>>> c9b864a7
-    }
-    my($wtr, $rdr, $err);
-    $err = Symbol::gensym;
-    my $pid = open3($wtr, $rdr, $err, "-");
-    if ($pid == 0) {
-	#child
-        if (defined $self->{password}) {
-	    my $ff = $password_rdr->fileno;
-	    debug("password_rdr $ff");
-	    $password_wtr->close();
-	    $ENV{PASSWD_FD} = $password_rdr->fileno;
-	}
-	close(0);
-	close(1);
-	my @ARGV = ();
-	push @ARGV, $self->{smbclient}, $self->{share};
-	push @ARGV, "" if (!defined($self->{password}));
-	push @ARGV, "-d", "0",
-		    "-U", $self->{username},
-		    "-E";
-	if (defined $self->{domain}) {
-	    push @ARGV, "-W", $self->{domain},
-	}
-	if (defined $self->{subdir}) {
-	    push @ARGV, "-D", $self->{subdir},
-	}
-	if ($level == 0) {
-	    push @ARGV, "-c", "archive 0;recurse;du *"; # needs '*' for current dir (from {subdir}) and below
-	} else {
-	    push @ARGV, "-c", "archive 1;recurse;du *";
-	}
-	debug("execute: " . $self->{smbclient} . " " .
-	      join(" ", @ARGV));
-	$ENV{'LC_CTYPE'} = 'en_US.UTF-8';
-	exec {$self->{smbclient}} @ARGV;
-    }
-    #parent
-    if (defined $self->{password}) {
-        my $ff = $password_wtr->fileno;
-        debug("password_wtr $ff");
-        $password_wtr->print("$self->{password}\n");
-        $password_wtr->print("$self->{password}\n");
-        $password_wtr->close();
-        $password_rdr->close();
-    }
-    close($wtr);
-    close($rdr);
-    my $size = $self->parse_estimate($err);
-    close($err);
-    output_size($level, $size);
-    waitpid($pid, 0);
-}
-
-sub parse_estimate {
-    my $self = shift;
-    my($fh)  = shift;
+    }
+
     my($size) = -1;
-    while(<$fh>) {
+    while(<$stderr>) {
 	chomp;
 	next if m{^\s*$};
 	next if m{blocks of size};
@@ -916,9 +599,6 @@
 				   $Amanda::Script_App::ERROR);
 	}
     }
-<<<<<<< HEAD
-    return $size;
-=======
     close($stderr);
     waitpid($pid, 0) if ( $pid );
     unlink($self->{tmpfile})
@@ -927,21 +607,21 @@
        if ( notNull($self->{include_filename}) );
 
     output_size($level, $size);
->>>>>>> c9b864a7
-}
-
-sub output_size {
+}
+
+sub output_size
+{
    my($level) = shift;
    my($size) = shift;
+   my($ksize) = int $size / (1024);
+
    if($size == -1) {
       print "$level -1 -1\n";
-      #exit 2;
+      return;
    }
-   else {
-      my($ksize) = int $size / (1024);
+
       $ksize=32 if ($ksize<32);
       print "$level $ksize 1\n";
-   }
 }
 
 sub send_empty_tar_file {
@@ -964,20 +644,12 @@
     my $self = shift;
 
     my $level = $self->{level}[0];
+    my ($full_or_inc) = ( $level ? "inc noreset" : "full reset" );
 
     $self->parsesharename();
     $self->findpass();
     $self->validate_inexclude();
 
-<<<<<<< HEAD
-    my ($password_rdr, $password_wtr);
-    if (defined $self->{password}) {
-	# Don't set close-on-exec
-        $^F=10;
-        pipe($password_rdr,  $password_wtr);
-        $^F=2;
-        $password_wtr->autoflush(1);
-=======
     my ($pid);
     my($smbclient_rdr, $smbclient_err);
     my (@cmd);
@@ -1013,85 +685,20 @@
         unlink($self->{include_filename})
            if ( notNull($self->{include_filename}) );
         return;
->>>>>>> c9b864a7
-    }
-    my($smbclient_wtr, $smbclient_rdr, $smbclient_err);
-    $smbclient_err = Symbol::gensym;
-    my $pid = open3($smbclient_wtr, $smbclient_rdr, $smbclient_err, "-");
-    if ($pid == 0) {
-	#child
-	if (defined $self->{password}) {
-	    my $ff = $password_rdr->fileno;
-	    debug("password_rdr $ff");
-	    $password_wtr->close();
-	    $ENV{PASSWD_FD} = $password_rdr->fileno;
-	}
-	my @ARGV = ();
-	push @ARGV, $self->{smbclient}, $self->{share};
-	push @ARGV, "" if (!defined($self->{password}));
-	push @ARGV, "-d", "0",
-		    "-U", $self->{username},
-		    "-E";
-	if (defined $self->{domain}) {
-	    push @ARGV, "-W", $self->{domain},
-	}
-	if (defined $self->{subdir}) {
-	    push @ARGV, "-D", $self->{subdir},
-	}
-
-	my $comm ;
-	if ($level == 0) {
-	    $comm = "tarmode full reset hidden system quiet;";
-	} else {
-	    $comm = "tarmode inc noreset hidden system quiet;";
-	}
-	$comm .= " tar c";
-	if ($self->{'regex_match'}) {
-	    $comm .= "r";
-	}
-	if ($#{$self->{exclude}} >= 0) {
-	    $comm .= "X";
-	}
-	if ($#{$self->{include}} >= 0) {
-	    $comm .= "I";
-	}
-	$comm .= " -";
-	if ($#{$self->{exclude}} >= 0) {
-	    $comm .= " " . join(" ", @{$self->{exclude}});
-	}
-	if ($#{$self->{include}} >= 0) {
-	    $comm .= " " . join(" ", @{$self->{include}});
-	}
-	push @ARGV, "-c", $comm;
-	debug("execute: " . $self->{smbclient} . " " .
-	      join(" ", @ARGV));
-	$ENV{'LC_CTYPE'} = 'en_US.UTF-8';
-	exec {$self->{smbclient}} @ARGV;
-    }
-
-    if (defined $self->{password}) {
-        my $ff = $password_wtr->fileno;
-        debug("password_wtr $ff");
-        $password_wtr->print("$self->{password}\n");
-        $password_wtr->print("$self->{password}\n");
-        $password_wtr->close();
-        $password_rdr->close();
-    } else {
-	debug("No password");
-    }
-    close($smbclient_wtr);
+    }
 
     #index process
-    my $index_wtr;
-    my $index_rdr;
-    my $index_err = Symbol::gensym;;
+    my ($index_wtr,$index_rdr,$index_err) = (undef, undef, Symbol::gensym);
+
     debug("$self->{gnutar} -tf -");
-    my $pid_index1 = open3($index_wtr, $index_rdr, $index_err, $self->{gnutar}, "-tf", "-");
+
+    my $pid_index1 = open3($index_wtr, $index_rdr, $index_err,
+          $self->{gnutar}, "-tf", "-");
+    debug("index " .$index_rdr->fileno);
+
     my $size = -1;
-    my $index_fd = $index_rdr->fileno;
-    debug("index $index_fd");
     my $indexout_fd;
-    if (defined($self->{index})) {
+    if (notNull($self->{index})) {
 	open($indexout_fd, '>&=4') ||
 	    $self->print_to_server_and_die("Can't open indexout_fd: $!",
 					   $Amanda::Script_App::ERROR);
@@ -1115,6 +722,7 @@
 	my $buf;
 	my $blocksize = -1;
 	$blocksize = sysread($smbclient_rdr, $buf, 32768);
+
 	if (!$blocksize) {
 	    $file_to_close--;
 	    $smbclient_stdout_src->remove();
@@ -1130,6 +738,7 @@
 	    Amanda::MainLoop::quit() if $file_to_close == 0;
 	    return;
 	}
+
 	$data_size += $blocksize;
 	syswrite(STDOUT, $buf, $blocksize);
 	syswrite($index_wtr, $buf, $blocksize);
@@ -1137,7 +746,8 @@
 
     $smbclient_stderr_src->set_callback(sub {
 	my $line = <$smbclient_err>;
-	if (!defined $line) {
+
+	if (isNull($line)) {
 	    $file_to_close--;
 	    $smbclient_stderr_src->remove();
 	    $smbclient_stderr_done = 1;
@@ -1152,23 +762,15 @@
 	    Amanda::MainLoop::quit() if $file_to_close == 0;
 	    return;
 	}
+
 	chomp $line;
 	debug("stderr: " . $line);
-<<<<<<< HEAD
-	return if $line =~ /Domain=/;
-	return if $line =~ /tarmode is now /;
-	return if $line =~ /tar_re_search set/;
-	return if $line =~ /WARNING/g;
-	return if $line =~ /^Unable to initialize messaging context/;
-	if ($line =~ /dumped (\d+) files and directories/) {
-=======
 	return if $line =~ m{Domain=};
 	return if $line =~ m{tarmode is now };
 	return if $line =~ m{tar_re_search set};
 	return if $line =~ m{WARNING}s;
 	return if $line =~ m{^Unable to initialize messaging context};
 	if ($line =~ m{dumped (\d+) files and directories}) {
->>>>>>> c9b864a7
 	    $nb_files = $1;
 	    return;
 	}
@@ -1186,7 +788,8 @@
 
     $index_tar_stdout_src->set_callback(sub {
 	my $line = <$index_rdr>;
-	if (!defined $line) {
+
+	if (isNull($line)) {
 	    $file_to_close--;
 	    $index_tar_stdout_src->remove();
 	    close($index_rdr);
@@ -1194,45 +797,47 @@
 	    Amanda::MainLoop::quit() if $file_to_close == 0;
 	    return;
 	}
-	if ($line =~ /^\.\//) {
-	    if(defined($indexout_fd)) {
-		if(defined($self->{index})) {
-		    $line =~ s/^\.//;
-		    print $indexout_fd $line;
-		}
+
+	if ($line !~ m{^\./} ) {
+	    chomp $line;
+
+	    if ($line =~ m{Ignoring unknown extended header keyword}) {
+		debug("tar stderr: $line");
+                return;
 	    }
-	} else {
-	    chomp $line;
-<<<<<<< HEAD
-	    if ($line =~ /Ignoring unknown extended header keyword/) {
-=======
-
-	    if ($line =~ m{Ignoring unknown extended header keyword}) {
->>>>>>> c9b864a7
-		debug("tar stderr: $line");
-	    } else {
-		$self->print_to_server($line, $Amanda::Script_App::ERROR);
-	    }
+
+            $self->print_to_server($line, $Amanda::Script_App::ERROR);
+            return;
 	}
+
+        return if (isNull($indexout_fd));
+        return if (isNull($self->{index}));
+
+        $line =~ s{^\.}{};
+        print $indexout_fd $line;
     });
 
     $index_tar_stderr_src->set_callback(sub {
 	my $line = <$index_err>;
-	if (!defined $line) {
+
+	if (isNull($line)) {
 	    $file_to_close--;
 	    $index_tar_stderr_src->remove();
 	    close($index_err);
 	    Amanda::MainLoop::quit() if $file_to_close == 0;
 	    return;
 	}
+
 	chomp $line;
 	if ($line =~ m{Ignoring unknown extended header keyword}) {
 	    debug("tar stderr: $line");
-	} else {
-	    $self->print_to_server($line, $Amanda::Script_App::ERROR);
+            return;
 	}
+
+        $self->print_to_server($line, $Amanda::Script_App::ERROR);
     });
 
+    # handle all "coroutines" together...
     Amanda::MainLoop::run();
 
     if ($size >= 0) {
@@ -1243,44 +848,19 @@
 	print {$self->{mesgout}} "sendbackup: size $ksize\n";
     }
 
-<<<<<<< HEAD
-    waitpid $pid, 0;
-=======
     waitpid($pid, 0) if ( $pid );
     unlink($self->{tmpfile})
        if ( notNull($self->{tmpfile}) );
     unlink($self->{include_filename})
        if ( notNull($self->{include_filename}) );
 
->>>>>>> c9b864a7
     if ($? != 0) {
 	$self->print_to_server_and_die("smbclient returned error",
 				       $Amanda::Script_App::ERROR);
-    }
-}
-
-<<<<<<< HEAD
-sub parse_backup {
-    my $self = shift;
-    my($fhin, $fhout, $indexout) = @_;
-    my $size  = -1;
-    while(<$fhin>) {
-	if ( /^\.\//) {
-	    if(defined($indexout)) {
-		if(defined($self->{index})) {
-		    s/^\.//;
-		    print $indexout $_;
-		}
-	    }
-	}
-	else {
-	    print $fhout "? $_";
-	}
-    }
-}
-
-=======
->>>>>>> c9b864a7
+        return;
+    }
+}
+
 sub command_index_from_output {
    index_from_output(0, 1);
 }
@@ -1314,86 +894,6 @@
     my $origsubdir = $self->{subdir};
     my $origdisk = normalize_share($self->{disk});
 
-<<<<<<< HEAD
-    if ($self->{recover_mode} eq "smb") {
-	$self->validate_inexclude();
-	$self->findpass();
-	push @cmd, $self->{smbclient}, $self->{share};
-	push @cmd, "-D", $self->{'subdir'} if defined $self->{'subdir'};
-	push @cmd, "" if (!defined $self->{password});
-	push @cmd, "-d", "0",
-		   "-U", $self->{username};
-	
-	if (defined $self->{domain}) {
-	    push @cmd, "-W", $self->{domain};
-	}
-	if (defined $self->{'include_filename'}) {
-	    push @cmd, "-TFx", "-", "$self->{'include_filename'}";
-	} else {
-	    push @cmd, "-Tx", "-";
-	    if ($#{$self->{include}} >= 0) {
-		push @cmd, @{$self->{include}};
-            }
-	    for(my $i=1;defined $ARGV[$i]; $i++) {
-		my $param = $ARGV[$i];
-		$param =~ /^(.*)$/;
-		push @cmd, $1;
-	    }
-	}
-	my ($parent_rdr, $child_wtr);
-	if (defined $self->{password}) {
-	    # Don't set close-on-exec
-	    $^F=10;
-	    pipe($parent_rdr,  $child_wtr);
-            $^F=2;
-	    $child_wtr->autoflush(1);
-	}
-	my($wtr, $rdr, $err);
-	$err = Symbol::gensym;
-	my $pid = open3($wtr, $rdr, $err, "-");
-	if ($pid == 0) {
-	    $child_wtr->print($self->{password});
-	    $child_wtr->close();
-	    exit 0;
-	}
-	if (defined $self->{password}) {
-	    $child_wtr->close();
-	    $ENV{PASSWD_FD} = $parent_rdr->fileno;
-	}
-	debug("cmd:" . join(" ", @cmd));
-	exec { $cmd[0] } @cmd;
-	die("Can't exec '", $cmd[0], "'");
-    } else {
-	push @cmd, $self->{gnutar}, "-xpvf", "-";
-	if (defined $self->{target}) {
-	    if (!-d $self->{target}) {
-		$self->print_to_server_and_die(
-				       "Directory $self->{target}: $!",
-				       $Amanda::Script_App::ERROR);
-	    }
-	    if (!-w $self->{target}) {
-		$self->print_to_server_and_die(
-				       "Directory $self->{target}: $!",
-				       $Amanda::Script_App::ERROR);
-	    }
-	    push @cmd, "--directory", $self->{directory};
-	}
-	if ($#{$self->{include_list}} == 0) {
-	    push @cmd, "--files-from", $self->{include_list}[0];
-	}
-	if ($#{$self->{exclude_list}} == 0) {
-	    push @cmd, "--exclude-from", $self->{exclude_list}[0];
-	}
-	for(my $i=1;defined $ARGV[$i]; $i++) {
-	    my $param = $ARGV[$i];
-	    $param =~ /^(.*)$/;
-	    push @cmd, $1;
-	}
-	debug("cmd:" . join(" ", @cmd));
-	exec { $cmd[0] } @cmd;
-	die("Can't exec '", $cmd[0], "'");
-    }
-=======
     $origdisk->{sambashare} =~ m{[\\/]};
 
     my $sep = ( $& ? $& : '\\' ); # slash or backslash
@@ -1525,22 +1025,21 @@
        if ( notNull($self->{tmpfile}) );
     unlink($self->{include_filename})
        if ( notNull($self->{include_filename}) );
->>>>>>> c9b864a7
 }
 
 sub command_validate {
    my $self = shift;
 
-   if (!defined($self->{gnutar}) || !-x $self->{gnutar}) {
+   if (isNull($self->{gnutar}) || !-x $self->{gnutar}) {
       return $self->default_validate();
    }
 
    my(@cmd) = ($self->{gnutar}, "-tf", "-");
    debug("cmd:" . join(" ", @cmd));
-   my $pid = open3('>&STDIN', '>&STDOUT', '>&STDERR', @cmd) ||
+   my $pid = open3('<&STDIN', '>&STDOUT', '>&STDERR', @cmd) ||
 	$self->print_to_server_and_die("Unable to run @cmd: $!",
 				       $Amanda::Script_App::ERROR);
-   waitpid $pid, 0;
+   waitpid($pid, 0) if ($pid);
    if( $? != 0 ){
 	$self->print_to_server_and_die("$self->{gnutar} returned error",
 				       $Amanda::Script_App::ERROR);
@@ -1586,16 +1085,12 @@
 my $opt_target;
 my $opt_regex_match;
 
-<<<<<<< HEAD
-my @orig_argv = @ARGV;
-=======
 sub isNull($) {
     return !( $_[0] // FALSE); # true if first is undefined OR defined-and-false-valued
 }
 sub notNull($) {
     return $_[0] // FALSE;  # false if not defined OR if null-string
 }
->>>>>>> c9b864a7
 
 Getopt::Long::Configure(qw{bundling});
 GetOptions(
@@ -1625,14 +1120,14 @@
     'regex-match=s'      => \$opt_regex_match,
 ) or usage();
 
-if (defined $opt_version) {
+if (notNull($opt_version)) {
     print "amsamba-" . $Amanda::Constants::VERSION , "\n";
     exit(0);
 }
 
 my $application = Amanda::Application::Amsamba->new($opt_config, $opt_host, $opt_disk, $opt_device, \@opt_level, $opt_index, $opt_message, $opt_collection, $opt_record, $opt_calcsize, $opt_gnutar_path, $opt_smbclient_path, $opt_amandapass, \@opt_exclude_file, \@opt_exclude_list, $opt_exclude_optional, \@opt_include_file, \@opt_include_list, $opt_include_optional, $opt_recover_mode, $opt_allow_anonymous, $opt_target, $opt_regex_match);
 
-Amanda::Debug::debug("Arguments: " . join(' ', @orig_argv));
+Amanda::Debug::debug("Arguments: [$::ARGV[0]]" . join(' ', @Amanda::Application::Amsamba::CLI_ARGV));
 
 $application->do($ARGV[0]);
 # NOTREACHED