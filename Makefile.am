## Process this file with automake to produce Makefile.in
AUTOMAKE_OPTIONS = 1.10 foreign

include $(top_srcdir)/config/automake/vars.am
include $(top_srcdir)/config/automake/installperms.am

ACLOCAL_AMFLAGS = --force -I config -I . -I config/gettext-macros -I config/gnulib -I config/amanda -I config/macro-archive -I /usr/share/aclocal

if WANT_CLIENT
CLIENT_SUBDIRS = client-src application-src device-src server-src
endif
if WANT_SERVER
SERVER_SUBDIRS = device-src server-src
endif
if WANT_RECOVER
RECOVER_SUBDIRS = recover-src oldrecover-src
endif
if WANT_AMPLOT
PLOT_SUBDIRS = amplot
endif
if WANT_NDMP
NDMP_SUBDIRS = ndmp-src
endif
if WANT_REST_SERVER
REST_SERVER_SUBDIRS = rest-server
endif
# order is significant, don't change it arbitrarily
SUBDIRS = . \
	gnulib \
	config \
	common-src \
	amar-src \
	amandad-src \
	xfer-src \
	$(NDMP_SUBDIRS) \
	$(TAPE_SUBDIRS) \
	$(CLIENT_SUBDIRS) \
	$(SERVER_SUBDIRS) \
	$(RESTORE_SUBDIRS) \
	$(RECOVER_SUBDIRS) \
	$(PLOT_SUBDIRS) \
	$(REST_SERVER_SUBDIRS) \
	perl \
	po \
	man \
<<<<<<< HEAD
	example

#	installcheck
=======
	example \
	installcheck
>>>>>>> 21957651

pkgdata_DATA = \
	ReleaseNotes	\
	COPYRIGHT	\
	NEWS		\
	ChangeLog

EXTRA_DIST += $(SNAPSHOT_STAMP) \
	$(pkgdata_DATA)			\
        autogen 			\
	contrib/README			\
	contrib/dbbackup.README		\
	contrib/dbbackup.ksh		\
	contrib/dbbackup.sql		\
	contrib/dbbackup.tcl		\
	contrib/mkamandisk		\
	contrib/set_prod_link.pl	\
	contrib/gsc/README		\
	contrib/gsc/cfggsc.c		\
	contrib/gsc/defgsc.c		\
	contrib/gsc/gsc.add		\
	contrib/gsc/gscdd.c		\
	contrib/gsc/gscdds.h		\
	contrib/gsc/makefile		\
	contrib/gsc/tstinq.c		\
	contrib/gsc/ucfggsc.c		\
	patches/regex-3.6alpha.patch	\
	patches/samba-largefs.patch	\
	patches/tar-1.12.patch		\
	UPGRADING			\
	DEVELOPING			\
	VERSION				\
	FULL_VERSION			\
	PKG_REV

FULL_VERSION: VERSION
	$(srcdir)/config/set_full_version $(top_srcdir)

config.status: FULL_VERSION

libtool: $(LIBTOOL_DEPS)
	$(SHELL) ./config.status --recheck

SUBDIR_TARGETS = \
   amandad-src/libamandad.la \
   amar-src/libamar.la \
   client-src/libamclient.la \
   common-src/libamanda.la \
   common-src/libtestutils.la \
   config/config.h \
   device-src/libamdevice.la \
   gnulib/libgnu.la \
   ndmp-src/libndmlib.la \
   server-src/libamserver.la \
   xfer-src/libamxfer.la

$(SUBDIR_TARGETS):
	$(MAKE) -C $(dir $@)

# empty out the installperms manifest file when we start
install-exec-local: installperms-init
install-data-local: installperms-init

## This is only meaningful for snapshots, but it won't hurt releases.
CONFIG_STATUS = config.status
$(CONFIG_STATUS): $(SNAPSHOT_STAMP)
SNAPSHOT:
	: SNAPSHOT file was removed, will reconfigure...

lint:
	(cd amandad-src; make lint)
	(cd client-src; make lint)
	(cd common-src; make lint)
	(cd oldrecover-src; make lint)
	(cd recover-src; make lint)
	(cd server-src; make lint)
	(cd xfer-src; make lint)

## Do not release the *.test.c sources.  They get built on the fly and
## would contain a path from the distribution machine, which will just
## confuse the target user.

dist-hook:
	find $(distdir)/. -name '*.test.c' -exec rm {} \;

install-build-dependencies:
	rm -rf ${DESTDIR}
	${MKDIR_P} ${DESTDIR}
if WANT_SERVER
	(cd common-src ; make install-build-dependencies)
	(cd xfer-src ; make install-build-dependencies)
	(cd ndmp-src ; make install-build-dependencies)
	(cd device-src ; make install-build-dependencies)
endif
	mkdir ${DESTDIR}/include
	mkdir ${DESTDIR}/include/common-src
	mkdir ${DESTDIR}/include/device-src
	mkdir ${DESTDIR}/include/xfer-src
	mkdir ${DESTDIR}/include/ndmp-src
	mkdir ${DESTDIR}/include/amandad-src
	mkdir ${DESTDIR}/include/server-src
	mkdir ${DESTDIR}/include/client-src
	mkdir ${DESTDIR}/include/recover-src
	mkdir ${DESTDIR}/include/oldrecover-src
	mkdir ${DESTDIR}/include/amar-src
	mkdir ${DESTDIR}/include/contrib
	mkdir ${DESTDIR}/include/contrib/gsc
	mkdir ${DESTDIR}/include/config
	mkdir ${DESTDIR}/include/config/snippet
	mkdir ${DESTDIR}/include/perl
	mkdir ${DESTDIR}/include/perl/amglue
	mkdir ${DESTDIR}/include/gnulib
	mkdir ${DESTDIR}/include/gnulib/netinet
	mkdir ${DESTDIR}/include/gnulib/arpa
	mkdir ${DESTDIR}/include/gnulib/glthread
	mkdir ${DESTDIR}/include/gnulib/sys
	find . -name '*.h' -exec ${SHELL} -c 'for i; do cp $$i ${DESTDIR}/include/$$i; done' foo {} +
	mkdir ${DESTDIR}/config
	cp -fpR config/amanda config/gnulib config/macro-archive ${DESTDIR}/config
	echo "${CONFIGURE_ARGS}" > ${DESTDIR}/configure_args

# ensure that configure gets the right arguments for distcheck; this keeps the
# user/group through to the distcheck, rather than defaulting back to 'amanda'.
DISTCHECK_CONFIGURE_FLAGS = --with-user=$(CLIENT_LOGIN) --with-group=$(SETUID_GROUP) --with-owner=$(BINARY_OWNER) --disable-installperms --without-amperldir --without-force-uid --with-tmpdir=$(AMANDA_TMPDIR) --with-failure-code SINGLE_USERID=yes CLOBBER_MY_CONFIG=OK<|MERGE_RESOLUTION|>--- conflicted
+++ resolved
@@ -43,14 +43,8 @@
 	perl \
 	po \
 	man \
-<<<<<<< HEAD
-	example
-
-#	installcheck
-=======
 	example \
 	installcheck
->>>>>>> 21957651
 
 pkgdata_DATA = \
 	ReleaseNotes	\
