--- conflicted
+++ resolved
@@ -210,86 +210,56 @@
 		   ../common-src/libamanda.la
 
 ndmp0_xdr.c : ndmp0.x
-<<<<<<< HEAD
-	$(RPCGEN) $(srcdir)/ndmp0.x
-	sed 's/#include "ndmp0.h"/#include "config.h"\
-&/' ndmp0_xdr.c > ndmp0_xdr.c.new ; mv ndmp0_xdr.c.new ndmp0_xdr.c
-=======
 	rm -f ndmp0_xdr.c
 	rm -f ndmp0.h
 	$(RPCGEN) -c -o ndmp0_xdr.c $(srcdir)/ndmp0.x
 	$(RPCGEN) -h -o ndmp0.h $(srcdir)/ndmp0.x
 	sed 's+#include "$(srcdir)\/ndmp0.h"+#include "config.h"\
 \#include "ndmp0.h"+' ndmp0_xdr.c > ndmp0_xdr.c.new ; mv ndmp0_xdr.c.new ndmp0_xdr.c
->>>>>>> ef0c1c5a
 
 ndmp0.h : ndmp0_xdr.c
 	@
 
 ndmp2_xdr.c : ndmp2.x
-<<<<<<< HEAD
-	$(RPCGEN) $(srcdir)/ndmp2.x
-	sed 's/#include "ndmp2.h"/#include "config.h"\
-&/' ndmp2_xdr.c > ndmp2_xdr.c.new ; mv ndmp2_xdr.c.new ndmp2_xdr.c
-=======
 	rm -f ndmp2_xdr.c
 	rm -f ndmp2.h
 	$(RPCGEN) -c -o ndmp2_xdr.c $(srcdir)/ndmp2.x
 	$(RPCGEN) -h -o ndmp2.h $(srcdir)/ndmp2.x
 	sed 's+#include "$(srcdir)\/ndmp2.h"+#include "config.h"\
 \#include "ndmp2.h"+' ndmp2_xdr.c > ndmp2_xdr.c.new ; mv ndmp2_xdr.c.new ndmp2_xdr.c
->>>>>>> ef0c1c5a
 
 ndmp2.h : ndmp2_xdr.c
 	@
 
 ndmp3_xdr.c : ndmp3.x
-<<<<<<< HEAD
-	$(RPCGEN) $(srcdir)/ndmp3.x
-	sed 's/#include "ndmp3.h"/#include "config.h"\
-&/' ndmp3_xdr.c > ndmp3_xdr.c.new ; mv ndmp3_xdr.c.new ndmp3_xdr.c
-=======
 	rm -f ndmp3_xdr.c
 	rm -f ndmp3.h
 	$(RPCGEN) -c -o ndmp3_xdr.c $(srcdir)/ndmp3.x
 	$(RPCGEN) -h -o ndmp3.h $(srcdir)/ndmp3.x
 	sed 's+#include "$(srcdir)\/ndmp3.h"+#include "config.h"\
 \#include "ndmp3.h"+' ndmp3_xdr.c > ndmp3_xdr.c.new ; mv ndmp3_xdr.c.new ndmp3_xdr.c
->>>>>>> ef0c1c5a
 
 ndmp3.h : ndmp3_xdr.c
 	@
 
 ndmp4_xdr.c : ndmp4.x
-<<<<<<< HEAD
-	$(RPCGEN) $(srcdir)/ndmp4.x
-	sed 's/#include "ndmp4.h"/#include "config.h"\
-&/' ndmp4_xdr.c > ndmp4_xdr.c.new ; mv ndmp4_xdr.c.new ndmp4_xdr.c
-=======
 	rm -f ndmp4_xdr.c
 	rm -f ndmp4.h
 	$(RPCGEN) -c -o ndmp4_xdr.c $(srcdir)/ndmp4.x
 	$(RPCGEN) -h -o ndmp4.h $(srcdir)/ndmp4.x
 	sed 's+#include "$(srcdir)\/ndmp4.h"+#include "config.h"\
 \#include "ndmp4.h"+' ndmp4_xdr.c > ndmp4_xdr.c.new ; mv ndmp4_xdr.c.new ndmp4_xdr.c
->>>>>>> ef0c1c5a
 
 ndmp4.h : ndmp4_xdr.c
 	@
 
 ndmp9_xdr.c : ndmp9.x
-<<<<<<< HEAD
-	$(RPCGEN) $(srcdir)/ndmp9.x
-	sed 's/#include "ndmp9.h"/#include "config.h"\
-&/' ndmp9_xdr.c > ndmp9_xdr.c.new ; mv ndmp9_xdr.c.new ndmp9_xdr.c
-=======
 	rm -f ndmp9_xdr.c
 	rm -f ndmp9.h
 	$(RPCGEN) -c -o ndmp9_xdr.c $(srcdir)/ndmp9.x
 	$(RPCGEN) -h -o ndmp9.h $(srcdir)/ndmp9.x
 	sed 's+#include "$(srcdir)\/ndmp9.h"+#include "config.h"\
 \#include "ndmp9.h"+' ndmp9_xdr.c > ndmp9_xdr.c.new ; mv ndmp9_xdr.c.new ndmp9_xdr.c
->>>>>>> ef0c1c5a
 
 ndmp9.h : ndmp9_xdr.c
 	@
